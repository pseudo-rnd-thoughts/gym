from dataclasses import dataclass
from itertools import product
from typing import Callable

import numpy as np
import pygame
import pytest
from pygame import KEYDOWN, KEYUP, QUIT, event
from pygame.event import Event

import gym
from gym.utils.play import MissingKeysToAction, PlayableGame, play

RELEVANT_KEY_1 = ord("a")  # 97
RELEVANT_KEY_2 = ord("d")  # 100
IRRELEVANT_KEY = 1


@dataclass
class DummyEnvSpec:
    id: str


class DummyPlayEnv(gym.Env):
    def step(self, action):
        obs = np.zeros((1, 1))
        rew, done, info = 1, False, {}
        return obs, rew, done, info

    def reset(self, seed=None):
        ...

    def render(self, mode="rgb_array"):
        return np.zeros((1, 1))


class KeysToActionWrapper(gym.Wrapper):
    def __init__(self, env, keys_to_action):
        super().__init__(env)
        self.keys_to_action = keys_to_action

    def get_keys_to_action(self):
        return self.keys_to_action


class PlayStatus:
    def __init__(self, callback: Callable):
        self.data_callback = callback
        self.cumulative_reward = 0
        self.last_observation = None

    def callback(self, obs_t, obs_tp1, action, rew, done, info):
        _, obs_tp1, _, rew, _, _ = self.data_callback(
            obs_t, obs_tp1, action, rew, done, info
        )
        self.cumulative_reward += rew
        self.last_observation = obs_tp1


def dummy_keys_to_action():
    return {(RELEVANT_KEY_1,): 0, (RELEVANT_KEY_2,): 1}


def dummy_keys_to_action_str():
    """{'a': 0, 'd': 1}"""
    return {chr(RELEVANT_KEY_1): 0, chr(RELEVANT_KEY_2): 1}


@pytest.fixture(autouse=True)
def close_pygame():
    yield
    pygame.quit()


def test_play_relevant_keys():
    env = DummyPlayEnv()
    game = PlayableGame(env, dummy_keys_to_action())
    assert game.relevant_keys == {RELEVANT_KEY_1, RELEVANT_KEY_2}


def test_play_relevant_keys_no_mapping():
    env = DummyPlayEnv()
    env.spec = DummyEnvSpec("DummyPlayEnv")

    with pytest.raises(MissingKeysToAction):
        PlayableGame(env)


def test_play_relevant_keys_with_env_attribute():
    """Env has a keys_to_action attribute"""
    env = DummyPlayEnv()
    env.get_keys_to_action = dummy_keys_to_action
    game = PlayableGame(env)
    assert game.relevant_keys == {RELEVANT_KEY_1, RELEVANT_KEY_2}


def test_video_size_no_zoom():
    env = DummyPlayEnv()
    game = PlayableGame(env, dummy_keys_to_action())
    assert game.video_size == list(env.render().shape)


def test_video_size_zoom():
    env = DummyPlayEnv()
    zoom = 2.2
    game = PlayableGame(env, dummy_keys_to_action(), zoom)
    assert game.video_size == tuple(int(shape * zoom) for shape in env.render().shape)


def test_keyboard_quit_event():
    env = DummyPlayEnv()
    game = PlayableGame(env, dummy_keys_to_action())
    event = Event(pygame.KEYDOWN, {"key": pygame.K_ESCAPE})
    assert game.running is True
    game.process_event(event)
    assert game.running is False


def test_pygame_quit_event():
    env = DummyPlayEnv()
    game = PlayableGame(env, dummy_keys_to_action())
    event = Event(pygame.QUIT)
    assert game.running is True
    game.process_event(event)
    assert game.running is False


def test_keyboard_relevant_keydown_event():
    env = DummyPlayEnv()
    game = PlayableGame(env, dummy_keys_to_action())
    event = Event(pygame.KEYDOWN, {"key": RELEVANT_KEY_1})
    game.process_event(event)
    assert game.pressed_keys == [RELEVANT_KEY_1]


def test_keyboard_irrelevant_keydown_event():
    env = DummyPlayEnv()
    game = PlayableGame(env, dummy_keys_to_action())
    event = Event(pygame.KEYDOWN, {"key": IRRELEVANT_KEY})
    game.process_event(event)
    assert game.pressed_keys == []


def test_keyboard_keyup_event():
    env = DummyPlayEnv()
    game = PlayableGame(env, dummy_keys_to_action())
    event = Event(pygame.KEYDOWN, {"key": RELEVANT_KEY_1})
    game.process_event(event)
    event = Event(pygame.KEYUP, {"key": RELEVANT_KEY_1})
    game.process_event(event)
    assert game.pressed_keys == []


def test_play_loop_real_env():
    SEED = 42
    ENV = "CartPole-v1"

    # If apply_wrapper is true, we provide keys_to_action through the environment. If str_keys is true, the
    # keys_to_action dictionary will have strings as keys
    for apply_wrapper, str_keys in product([False, True], [False, True]):
        # set of key events to inject into the play loop as callback
        callback_events = [
            Event(KEYDOWN, {"key": RELEVANT_KEY_1}),
            Event(KEYUP, {"key": RELEVANT_KEY_1}),
            Event(KEYDOWN, {"key": RELEVANT_KEY_2}),
            Event(KEYUP, {"key": RELEVANT_KEY_2}),
            Event(KEYDOWN, {"key": RELEVANT_KEY_1}),
            Event(KEYUP, {"key": RELEVANT_KEY_1}),
            Event(KEYDOWN, {"key": RELEVANT_KEY_1}),
            Event(KEYUP, {"key": RELEVANT_KEY_1}),
            Event(KEYDOWN, {"key": RELEVANT_KEY_2}),
            Event(KEYUP, {"key": RELEVANT_KEY_2}),
            Event(QUIT),
        ]
        keydown_events = [k for k in callback_events if k.type == KEYDOWN]

        def callback(obs_t, obs_tp1, action, rew, done, info):
            pygame_event = callback_events.pop(0)
            event.post(pygame_event)

            # after releasing a key, post new events until
            # we have one keydown
            while pygame_event.type == KEYUP:
                pygame_event = callback_events.pop(0)
                event.post(pygame_event)

            return obs_t, obs_tp1, action, rew, done, info

<<<<<<< HEAD
    # first action is 0 because at the first iteration
    # we can not inject a callback event into play()
    obs, _, _, _ = env.step(0)
    for e in keydown_events:
        action = keys_to_action[(e.key,)]
        obs, _, _, _ = env.step(action)
=======
        env = gym.make(ENV, disable_env_checker=True)
        env.reset(seed=SEED)
        keys_to_action = (
            dummy_keys_to_action_str() if str_keys else dummy_keys_to_action()
        )

        # first action is 0 because at the first iteration
        # we can not inject a callback event into play()
        env.step(0)
        for e in keydown_events:
            action = keys_to_action[chr(e.key) if str_keys else (e.key,)]
            obs, _, _, _ = env.step(action)

        env_play = gym.make(ENV, disable_env_checker=True)
        if apply_wrapper:
            env_play = KeysToActionWrapper(env, keys_to_action=keys_to_action)
            assert hasattr(env_play, "get_keys_to_action")

        status = PlayStatus(callback)
        play(
            env_play,
            callback=status.callback,
            keys_to_action=None if apply_wrapper else keys_to_action,
            seed=SEED,
        )
>>>>>>> edc72070

        assert (status.last_observation == obs).all()


def test_play_no_keys():
    with pytest.raises(MissingKeysToAction):
        play(gym.make("CartPole-v1"))<|MERGE_RESOLUTION|>--- conflicted
+++ resolved
@@ -186,14 +186,6 @@
 
             return obs_t, obs_tp1, action, rew, done, info
 
-<<<<<<< HEAD
-    # first action is 0 because at the first iteration
-    # we can not inject a callback event into play()
-    obs, _, _, _ = env.step(0)
-    for e in keydown_events:
-        action = keys_to_action[(e.key,)]
-        obs, _, _, _ = env.step(action)
-=======
         env = gym.make(ENV, disable_env_checker=True)
         env.reset(seed=SEED)
         keys_to_action = (
@@ -202,7 +194,7 @@
 
         # first action is 0 because at the first iteration
         # we can not inject a callback event into play()
-        env.step(0)
+        obs, _, _, _ = env.step(0)
         for e in keydown_events:
             action = keys_to_action[chr(e.key) if str_keys else (e.key,)]
             obs, _, _, _ = env.step(action)
@@ -219,7 +211,6 @@
             keys_to_action=None if apply_wrapper else keys_to_action,
             seed=SEED,
         )
->>>>>>> edc72070
 
         assert (status.last_observation == obs).all()
 
