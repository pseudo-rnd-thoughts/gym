import os
import shutil

import gym
from gym.wrappers import capped_cubic_video_schedule


def test_record_video_using_default_trigger():
    env = gym.make(
        "CartPole-v1", render_mode="rgb_array_list", disable_env_checker=True
    )
    env = gym.wrappers.RecordVideo(env, "videos")
    env.reset()
    for _ in range(199):
        action = env.action_space.sample()
        _, _, done, _ = env.step(action)
        if done:
            env.reset()
    env.close()
    assert os.path.isdir("videos")
    mp4_files = [file for file in os.listdir("videos") if file.endswith(".mp4")]
    assert len(mp4_files) == sum(
        capped_cubic_video_schedule(i) for i in range(env.episode_id + 1)
    )
    shutil.rmtree("videos")


<<<<<<< HEAD
def test_record_video_reset_return_info():
    env = gym.make(
        "CartPole-v1", render_mode="rgb_array_list", disable_env_checker=True
    )
=======
def test_record_video_reset():
    env = gym.make("CartPole-v1", render_mode="rgb_array", disable_env_checker=True)
>>>>>>> 6e2e921b
    env = gym.wrappers.RecordVideo(env, "videos", step_trigger=lambda x: x % 100 == 0)
    ob_space = env.observation_space
    obs, info = env.reset()
    env.close()
    assert os.path.isdir("videos")
    shutil.rmtree("videos")
    assert ob_space.contains(obs)
    assert isinstance(info, dict)

<<<<<<< HEAD
    env = gym.make(
        "CartPole-v1", render_mode="rgb_array_list", disable_env_checker=True
    )
    env = gym.wrappers.RecordVideo(env, "videos", step_trigger=lambda x: x % 100 == 0)
    ob_space = env.observation_space
    obs = env.reset(return_info=False)
    env.close()
    assert os.path.isdir("videos")
    shutil.rmtree("videos")
    assert ob_space.contains(obs)

    env = gym.make(
        "CartPole-v1", render_mode="rgb_array_list", disable_env_checker=True
    )
    env = gym.wrappers.RecordVideo(env, "videos", step_trigger=lambda x: x % 100 == 0)
    ob_space = env.observation_space
    obs = env.reset()
    env.close()
    assert os.path.isdir("videos")
    shutil.rmtree("videos")
    assert ob_space.contains(obs)

=======
>>>>>>> 6e2e921b

def test_record_video_step_trigger():
    env = gym.make(
        "CartPole-v1", render_mode="rgb_array_list", disable_env_checker=True
    )
    env._max_episode_steps = 20
    env = gym.wrappers.RecordVideo(env, "videos", step_trigger=lambda x: x % 100 == 0)
    env.reset()
    for _ in range(199):
        action = env.action_space.sample()
        _, _, done, _ = env.step(action)
        if done:
            env.reset()
    env.close()
    assert os.path.isdir("videos")
    mp4_files = [file for file in os.listdir("videos") if file.endswith(".mp4")]
    assert len(mp4_files) == 2
    shutil.rmtree("videos")


def make_env(gym_id, seed, **kwargs):
    def thunk():
        env = gym.make(gym_id, disable_env_checker=True, **kwargs)
        env._max_episode_steps = 20
        if seed == 1:
            env = gym.wrappers.RecordVideo(
                env, "videos", step_trigger=lambda x: x % 100 == 0
            )
        return env

    return thunk


def test_record_video_within_vector():
    envs = gym.vector.SyncVectorEnv(
        [make_env("CartPole-v1", 1 + i, render_mode="rgb_array_list") for i in range(2)]
    )
    envs = gym.wrappers.RecordEpisodeStatistics(envs)
    envs.reset()
    for i in range(199):
        _, _, _, infos = envs.step(envs.action_space.sample())

        # break when every env is done
        if "episode" in infos and all(infos["_episode"]):
            print(f"episode_reward={infos['episode']['r']}")

    assert os.path.isdir("videos")
    mp4_files = [file for file in os.listdir("videos") if file.endswith(".mp4")]
    assert len(mp4_files) == 2
    shutil.rmtree("videos")<|MERGE_RESOLUTION|>--- conflicted
+++ resolved
@@ -25,54 +25,20 @@
     shutil.rmtree("videos")
 
 
-<<<<<<< HEAD
-def test_record_video_reset_return_info():
-    env = gym.make(
-        "CartPole-v1", render_mode="rgb_array_list", disable_env_checker=True
-    )
-=======
 def test_record_video_reset():
     env = gym.make("CartPole-v1", render_mode="rgb_array", disable_env_checker=True)
->>>>>>> 6e2e921b
     env = gym.wrappers.RecordVideo(env, "videos", step_trigger=lambda x: x % 100 == 0)
     ob_space = env.observation_space
-    obs, info = env.reset()
+    obs, info = env.reset(return_info=True)
     env.close()
     assert os.path.isdir("videos")
     shutil.rmtree("videos")
     assert ob_space.contains(obs)
     assert isinstance(info, dict)
 
-<<<<<<< HEAD
-    env = gym.make(
-        "CartPole-v1", render_mode="rgb_array_list", disable_env_checker=True
-    )
-    env = gym.wrappers.RecordVideo(env, "videos", step_trigger=lambda x: x % 100 == 0)
-    ob_space = env.observation_space
-    obs = env.reset(return_info=False)
-    env.close()
-    assert os.path.isdir("videos")
-    shutil.rmtree("videos")
-    assert ob_space.contains(obs)
-
-    env = gym.make(
-        "CartPole-v1", render_mode="rgb_array_list", disable_env_checker=True
-    )
-    env = gym.wrappers.RecordVideo(env, "videos", step_trigger=lambda x: x % 100 == 0)
-    ob_space = env.observation_space
-    obs = env.reset()
-    env.close()
-    assert os.path.isdir("videos")
-    shutil.rmtree("videos")
-    assert ob_space.contains(obs)
-
-=======
->>>>>>> 6e2e921b
 
 def test_record_video_step_trigger():
-    env = gym.make(
-        "CartPole-v1", render_mode="rgb_array_list", disable_env_checker=True
-    )
+    env = gym.make("CartPole-v1", render_mode="rgb_array", disable_env_checker=True)
     env._max_episode_steps = 20
     env = gym.wrappers.RecordVideo(env, "videos", step_trigger=lambda x: x % 100 == 0)
     env.reset()
@@ -103,7 +69,7 @@
 
 def test_record_video_within_vector():
     envs = gym.vector.SyncVectorEnv(
-        [make_env("CartPole-v1", 1 + i, render_mode="rgb_array_list") for i in range(2)]
+        [make_env("CartPole-v1", 1 + i, render_mode="rgb_array") for i in range(2)]
     )
     envs = gym.wrappers.RecordEpisodeStatistics(envs)
     envs.reset()
