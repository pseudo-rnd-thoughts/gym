--- conflicted
+++ resolved
@@ -29,11 +29,7 @@
 
 
 def test_record_simple():
-<<<<<<< HEAD
-    env = gym.make("CartPole-v1", disable_env_checker=True)
-=======
-    env = gym.make("CartPole-v1", render_mode="rgb_array")
->>>>>>> 9acf9cd3
+    env = gym.make("CartPole-v1", render_mode="rgb_array", disable_env_checker=True)
     rec = VideoRecorder(env)
     env.reset()
     rec.capture_frame()
@@ -53,11 +49,7 @@
 
 def test_autoclose():
     def record():
-<<<<<<< HEAD
-        env = gym.make("CartPole-v1", disable_env_checker=True)
-=======
-        env = gym.make("CartPole-v1", render_mode="rgb_array")
->>>>>>> 9acf9cd3
+        env = gym.make("CartPole-v1", render_mode="rgb_array", disable_env_checker=True)
         rec = VideoRecorder(env)
         env.reset()
         rec.capture_frame()
@@ -110,11 +102,7 @@
 
 
 def test_text_envs():
-<<<<<<< HEAD
-    env = gym.make("FrozenLake-v1", disable_env_checker=True)
-=======
-    env = gym.make("FrozenLake-v1", render_mode="rgb_array")
->>>>>>> 9acf9cd3
+    env = gym.make("FrozenLake-v1", render_mode="rgb_array", disable_env_checker=True)
     video = VideoRecorder(env)
     try:
         env.reset()
