--- conflicted
+++ resolved
@@ -1,9 +1,3 @@
-<<<<<<< HEAD
-=======
-from typing import List
-
-import numpy as np
->>>>>>> 9acf9cd3
 import pytest
 
 from gym.envs.registration import EnvSpec
@@ -18,46 +12,10 @@
 @pytest.mark.parametrize(
     "env_spec", gym_testing_env_specs, ids=[spec.id for spec in gym_testing_env_specs]
 )
-<<<<<<< HEAD
 def test_run_env_checker(env_spec: EnvSpec):
     """Runs the gym environment checker on the environment spec that calls the `reset`, `step` and `render`."""
     env = env_spec.make(disable_env_checker=True)
     check_env(env, skip_render_check=False)
-=======
-def test_env(spec):
-    # Capture warnings
-    with pytest.warns(None) as warnings:
-        env = spec.make()
-
-    # Test if env adheres to Gym API
-    check_env(env, skip_render_check=True)
-
-    # Check that dtype is explicitly declared for gym.Box spaces
-    for warning_msg in warnings:
-        assert "autodetected dtype" not in str(warning_msg.message)
-
-    ob_space = env.observation_space
-    act_space = env.action_space
-    ob = env.reset()
-    assert ob_space.contains(ob), f"Reset observation: {ob!r} not in space"
-    if isinstance(ob_space, Box):
-        # Only checking dtypes for Box spaces to avoid iterating through tuple entries
-        assert (
-            ob.dtype == ob_space.dtype
-        ), f"Reset observation dtype: {ob.dtype}, expected: {ob_space.dtype}"
-
-    a = act_space.sample()
-    observation, reward, done, _info = env.step(a)
-    assert ob_space.contains(
-        observation
-    ), f"Step observation: {observation!r} not in space"
-    assert np.isscalar(reward), f"{reward} is not a scalar for {env}"
-    assert isinstance(done, bool), f"Expected {done} to be a boolean"
-    if isinstance(ob_space, Box):
-        assert (
-            observation.dtype == ob_space.dtype
-        ), f"Step observation dtype: {ob.dtype}, expected: {ob_space.dtype}"
->>>>>>> 9acf9cd3
 
     env.close()
 
@@ -111,16 +69,16 @@
         assert done_1 == done_2, f"[{time_step}] done 1={done_1}, done 2={done_2}"
         assert_equals(info_1, info_2, f"[{time_step}] ")
 
-<<<<<<< HEAD
         if done_1:  # done_2 verified by previous assertion
             env_1.reset(seed=SEED)
             env_2.reset(seed=SEED)
 
     env_1.close()
     env_2.close()
-=======
+
+
 @pytest.mark.parametrize(
-    "spec", spec_list_no_mujoco_py, ids=[spec.id for spec in spec_list_no_mujoco_py]
+    "spec", gym_testing_env_specs, ids=[spec.id for spec in gym_testing_env_specs]
 )
 def test_render_modes(spec):
     env = spec.make()
@@ -131,19 +89,4 @@
 
             new_env.reset()
             new_env.step(new_env.action_space.sample())
-            new_env.render()
-
-
-def test_env_render_result_is_immutable():
-    environs = [
-        envs.make("Taxi-v3", render_mode="ansi"),
-        envs.make("FrozenLake-v1", render_mode="ansi"),
-    ]
-
-    for env in environs:
-        env.reset()
-        output = env.render()
-        assert isinstance(output, List)
-        assert isinstance(output[0], str)
-        env.close()
->>>>>>> 9acf9cd3
+            new_env.render()