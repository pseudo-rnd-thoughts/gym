import time
from typing import Optional

import numpy as np

import gym
from gym.spaces import Box, Dict, Discrete, MultiBinary, MultiDiscrete, Tuple
from gym.utils.seeding import RandomNumberGenerator

spaces = [
    Box(low=np.array(-1.0), high=np.array(1.0), dtype=np.float64),
    Box(low=np.array([0.0]), high=np.array([10.0]), dtype=np.float64),
    Box(
        low=np.array([-1.0, 0.0, 0.0]), high=np.array([1.0, 1.0, 1.0]), dtype=np.float64
    ),
    Box(
        low=np.array([[-1.0, 0.0], [0.0, -1.0]]), high=np.ones((2, 2)), dtype=np.float64
    ),
    Box(low=0, high=255, shape=(), dtype=np.uint8),
    Box(low=0, high=255, shape=(32, 32, 3), dtype=np.uint8),
    Discrete(2),
    Discrete(5, start=-2),
    Tuple((Discrete(3), Discrete(5))),
    Tuple(
        (
            Discrete(7),
            Box(low=np.array([0.0, -1.0]), high=np.array([1.0, 1.0]), dtype=np.float64),
        )
    ),
    MultiDiscrete([11, 13, 17]),
    MultiBinary(19),
    Dict(
        {
            "position": Discrete(23),
            "velocity": Box(
                low=np.array([0.0]), high=np.array([1.0]), dtype=np.float64
            ),
        }
    ),
    Dict(
        {
            "position": Dict({"x": Discrete(29), "y": Discrete(31)}),
            "velocity": Tuple(
                (Discrete(37), Box(low=0, high=255, shape=(), dtype=np.uint8))
            ),
        }
    ),
]

HEIGHT, WIDTH = 64, 64


class UnittestSlowEnv(gym.Env):
    def __init__(self, slow_reset=0.3):
        super().__init__()
        self.slow_reset = slow_reset
        self.observation_space = Box(
            low=0, high=255, shape=(HEIGHT, WIDTH, 3), dtype=np.uint8
        )
        self.action_space = Box(low=0.0, high=1.0, shape=(), dtype=np.float32)

    def reset(self, *, seed: Optional[int] = None, options: Optional[dict] = None):
        super().reset(seed=seed)
        if self.slow_reset > 0:
            time.sleep(self.slow_reset)
        return self.observation_space.sample()

    def step(self, action):
        time.sleep(action)
        observation = self.observation_space.sample()
        reward, done = 0.0, False
        return observation, reward, done, {}


class CustomSpace(gym.Space):
    """Minimal custom observation space."""

    def sample(self):
        return self.np_random.integers(0, 10, ())

    def contains(self, x):
        return 0 <= x <= 10

    def __eq__(self, other):
        return isinstance(other, CustomSpace)


custom_spaces = [
    CustomSpace(),
    Tuple((CustomSpace(), Box(low=0, high=255, shape=(), dtype=np.uint8))),
]


class CustomSpaceEnv(gym.Env):
    def __init__(self):
        super().__init__()
        self.observation_space = CustomSpace()
        self.action_space = CustomSpace()

    def reset(self, *, seed: Optional[int] = None, options: Optional[dict] = None):
        super().reset(seed=seed)
        return "reset"

    def step(self, action):
        observation = f"step({action:s})"
        reward, done = 0.0, False
        return observation, reward, done, {}


def make_env(env_name, seed, **kwargs):
    def _make():
<<<<<<< HEAD
        env = gym.make(env_name, disable_env_checker=True)
=======
        env = gym.make(env_name, **kwargs)
>>>>>>> 9acf9cd3
        env.action_space.seed(seed)
        env.reset(seed=seed)
        return env

    return _make


def make_slow_env(slow_reset, seed):
    def _make():
        env = UnittestSlowEnv(slow_reset=slow_reset)
        env.reset(seed=seed)
        return env

    return _make


def make_custom_space_env(seed):
    def _make():
        env = CustomSpaceEnv()
        env.reset(seed=seed)
        return env

    return _make


def assert_rng_equal(rng_1: RandomNumberGenerator, rng_2: RandomNumberGenerator):
    assert rng_1.bit_generator.state == rng_2.bit_generator.state<|MERGE_RESOLUTION|>--- conflicted
+++ resolved
@@ -109,11 +109,7 @@
 
 def make_env(env_name, seed, **kwargs):
     def _make():
-<<<<<<< HEAD
-        env = gym.make(env_name, disable_env_checker=True)
-=======
-        env = gym.make(env_name, **kwargs)
->>>>>>> 9acf9cd3
+        env = gym.make(env_name, disable_env_checker=True, **kwargs)
         env.action_space.seed(seed)
         env.reset(seed=seed)
         return env
