import copy
import json  # note: ujson fails this test due to float equality
import string
import pickle
import tempfile
from typing import List, Union

import numpy as np
import pytest

<<<<<<< HEAD
from gym.spaces import Box, Dict, Discrete, Text, Graph, MultiBinary, MultiDiscrete, Tuple
=======
from gym import Space
from gym.spaces import Box, Dict, Discrete, Graph, MultiBinary, MultiDiscrete, Tuple
>>>>>>> 80ae99e2


@pytest.mark.parametrize(
    "space",
    [
        Discrete(3),
        Discrete(5, start=-2),
        Box(low=0.0, high=np.inf, shape=(2, 2)),
        Tuple([Discrete(5), Discrete(10)]),
        Tuple(
            [
                Discrete(5),
                Box(
                    low=np.array([0.0, 0.0]),
                    high=np.array([1.0, 5.0]),
                    dtype=np.float64,
                ),
            ]
        ),
        Tuple((Discrete(5), Discrete(2), Discrete(2))),
        Tuple((Discrete(5), Discrete(2, start=6), Discrete(2, start=-4))),
        MultiDiscrete([2, 2, 100]),
        MultiBinary(10),
        Dict(
            {
                "position": Discrete(5),
                "velocity": Box(
                    low=np.array([0.0, 0.0]),
                    high=np.array([1.0, 5.0]),
                    dtype=np.float64,
                ),
            }
        ),
        Graph(node_space=Box(low=-100, high=100, shape=(3, 4)), edge_space=Discrete(5)),
        Graph(node_space=Discrete(5), edge_space=Box(low=-100, high=100, shape=(3, 4))),
        Graph(node_space=Discrete(5), edge_space=None),
        Text(5),
        Text(min_length = 1, max_length = 10, charset = string.digits),
    ],
)
def test_roundtripping(space):
    sample_1 = space.sample()
    sample_2 = space.sample()
    assert space.contains(sample_1)
    assert space.contains(sample_2)
    json_rep = space.to_jsonable([sample_1, sample_2])

    json_roundtripped = json.loads(json.dumps(json_rep))

    samples_after_roundtrip = space.from_jsonable(json_roundtripped)
    sample_1_prime, sample_2_prime = samples_after_roundtrip

    s1 = space.to_jsonable([sample_1])
    s1p = space.to_jsonable([sample_1_prime])
    s2 = space.to_jsonable([sample_2])
    s2p = space.to_jsonable([sample_2_prime])
    assert s1 == s1p, f"Expected {s1} to equal {s1p}"
    assert s2 == s2p, f"Expected {s2} to equal {s2p}"


@pytest.mark.parametrize(
    "space",
    [
        Discrete(3),
        Discrete(5, start=-2),
        Box(low=np.array([-10.0, 0.0]), high=np.array([10.0, 10.0]), dtype=np.float64),
        Box(low=-np.inf, high=np.inf, shape=(1, 3)),
        Tuple([Discrete(5), Discrete(10)]),
        Tuple(
            [
                Discrete(5),
                Box(
                    low=np.array([0.0, 0.0]),
                    high=np.array([1.0, 5.0]),
                    dtype=np.float64,
                ),
            ]
        ),
        Tuple((Discrete(5), Discrete(2), Discrete(2))),
        Tuple((Discrete(5), Discrete(2), Discrete(2, start=-6))),
        MultiDiscrete([2, 2, 100]),
        MultiBinary(6),
        Dict(
            {
                "position": Discrete(5),
                "velocity": Box(
                    low=np.array([0.0, 0.0]),
                    high=np.array([1.0, 5.0]),
                    dtype=np.float64,
                ),
            }
        ),
        Graph(node_space=Box(low=-100, high=100, shape=(3, 4)), edge_space=Discrete(5)),
        Graph(node_space=Discrete(5), edge_space=Box(low=-100, high=100, shape=(3, 4))),
        Graph(node_space=Discrete(5), edge_space=None),
        Text(5),
        Text(min_length = 1, max_length = 10, charset = string.digits),
    ],
)
def test_equality(space):
    space1 = space
    space2 = copy.deepcopy(space)
    assert space1 == space2, f"Expected {space1} to equal {space2}"


@pytest.mark.parametrize(
    "spaces",
    [
        (Discrete(3), Discrete(4)),
        (Discrete(3), Discrete(3, start=-1)),
        (MultiDiscrete([2, 2, 100]), MultiDiscrete([2, 2, 8])),
        (MultiBinary(8), MultiBinary(7)),
        (
            Box(
                low=np.array([-10.0, 0.0]),
                high=np.array([10.0, 10.0]),
                dtype=np.float64,
            ),
            Box(
                low=np.array([-10.0, 0.0]), high=np.array([10.0, 9.0]), dtype=np.float64
            ),
        ),
        (
            Box(low=-np.inf, high=0.0, shape=(2, 1)),
            Box(low=0.0, high=np.inf, shape=(2, 1)),
        ),
        (Tuple([Discrete(5), Discrete(10)]), Tuple([Discrete(1), Discrete(10)])),
        (
            Tuple([Discrete(5), Discrete(10)]),
            Tuple([Discrete(5, start=7), Discrete(10)]),
        ),
        (Dict({"position": Discrete(5)}), Dict({"position": Discrete(4)})),
        (Dict({"position": Discrete(5)}), Dict({"speed": Discrete(5)})),
        (
            Graph(
                node_space=Box(low=-100, high=100, shape=(3, 4)), edge_space=Discrete(5)
            ),
            Graph(node_space=Discrete(5), edge_space=None),
        ),
        (
            Text(5),
            Text(min_length = 1, max_length = 10, charset = string.digits),
        ),
    ],
)
def test_inequality(spaces):
    space1, space2 = spaces
    assert space1 != space2, f"Expected {space1} != {space2}"


# The expected sum of variance for an alpha of 0.05
# CHI_SQUARED = [0] + [scipy.stats.chi2.isf(0.05, df=df) for df in range(1, 25)]
CHI_SQUARED = np.array(
    [
        0.01,
        3.8414588206941285,
        5.991464547107983,
        7.814727903251178,
        9.487729036781158,
        11.070497693516355,
        12.59158724374398,
        14.067140449340167,
        15.507313055865454,
        16.91897760462045,
    ]
)


@pytest.mark.parametrize(
    "space",
    [
        Discrete(1),
        Discrete(5),
        Discrete(8, start=-20),
        Box(low=0, high=255, shape=(2,), dtype=np.uint8),
        Box(low=-np.inf, high=np.inf, shape=(3,)),
        Box(low=1.0, high=np.inf, shape=(3,)),
        Box(low=-np.inf, high=2.0, shape=(3,)),
        Box(low=np.array([0, 2]), high=np.array([10, 4])),
        MultiDiscrete([3, 5]),
        MultiDiscrete(np.array([[3, 5], [2, 1]])),
        MultiBinary([2, 4]),
    ],
)
def test_sample(space: Space, n_trials: int = 1_000):
    """Test the space sample has the expected distribution with the chi-squared test and KS test.

    Example code with scipy.stats.chisquared

    import scipy.stats
    variance = np.sum(np.square(observed_frequency - expected_frequency) / expected_frequency)
    f'X2 at alpha=0.05 = {scipy.stats.chi2.isf(0.05, df=4)}'
    f'p-value = {scipy.stats.chi2.sf(variance, df=4)}'
    scipy.stats.chisquare(f_obs=observed_frequency)
    """
    space.seed(0)
    samples = np.array([space.sample() for _ in range(n_trials)])
    assert len(samples) == n_trials

    # todo add Box space test
    if isinstance(space, Discrete):
        expected_frequency = np.ones(space.n) * n_trials / space.n
        observed_frequency = np.zeros(space.n)
        for sample in samples:
            observed_frequency[sample - space.start] += 1
        degrees_of_freedom = space.n - 1

        assert observed_frequency.shape == expected_frequency.shape
        assert np.sum(observed_frequency) == n_trials

        variance = np.sum(
            np.square(expected_frequency - observed_frequency) / expected_frequency
        )
        assert variance < CHI_SQUARED[degrees_of_freedom]
    elif isinstance(space, MultiBinary):
        expected_frequency = n_trials / 2
        observed_frequency = np.sum(samples, axis=0)
        assert observed_frequency.shape == space.shape

        # As this is a binary space, then we can be lazy in the variance as the np.square is symmetric for the 0 and 1 categories
        variance = (
            2 * np.square(observed_frequency - expected_frequency) / expected_frequency
        )
        assert variance.shape == space.shape
        assert np.all(variance < CHI_SQUARED[1])
    elif isinstance(space, MultiDiscrete):
        # Due to the multi-axis capability of MultiDiscrete, these functions need to be recursive and that the expected / observed numpy are of non-regular shapes
        def _generate_frequency(dim, func):
            if isinstance(dim, np.ndarray):
                return np.array(
                    [_generate_frequency(sub_dim, func) for sub_dim in dim],
                    dtype=object,
                )
            else:
                return func(dim)

        def _update_observed_frequency(obs_sample, obs_freq):
            if isinstance(obs_sample, np.ndarray):
                for sub_sample, sub_freq in zip(obs_sample, obs_freq):
                    _update_observed_frequency(sub_sample, sub_freq)
            else:
                obs_freq[obs_sample] += 1

        expected_frequency = _generate_frequency(
            space.nvec, lambda dim: np.ones(dim) * n_trials / dim
        )
        observed_frequency = _generate_frequency(space.nvec, lambda dim: np.zeros(dim))
        for sample in samples:
            _update_observed_frequency(sample, observed_frequency)

        def _chi_squared_test(dim, exp_freq, obs_freq):
            if isinstance(dim, np.ndarray):
                for sub_dim, sub_exp_freq, sub_obs_freq in zip(dim, exp_freq, obs_freq):
                    _chi_squared_test(sub_dim, sub_exp_freq, sub_obs_freq)
            else:
                assert exp_freq.shape == (dim,) and obs_freq.shape == (dim,)
                assert np.sum(obs_freq) == n_trials
                assert np.sum(exp_freq) == n_trials
                _variance = np.sum(np.square(exp_freq - obs_freq) / exp_freq)
                _degrees_of_freedom = dim - 1
                assert _variance < CHI_SQUARED[_degrees_of_freedom]

        _chi_squared_test(space.nvec, expected_frequency, observed_frequency)


@pytest.mark.parametrize(
    "space,mask",
    [
        (Discrete(5), np.array([0, 1, 1, 0, 1], dtype=np.int8)),
        (Discrete(4, start=-20), np.array([1, 1, 0, 1], dtype=np.int8)),
        (Discrete(4, start=1), np.array([0, 0, 0, 0], dtype=np.int8)),
        (MultiBinary([3, 2]), np.array([[0, 1], [1, 1], [0, 0]], dtype=np.int8)),
        (
            MultiDiscrete([5, 3]),
            (
                np.array([0, 1, 1, 0, 1], dtype=np.int8),
                np.array([0, 1, 1], dtype=np.int8),
            ),
        ),
        (
            MultiDiscrete(np.array([4, 2])),
            (np.array([0, 0, 0, 0], dtype=np.int8), np.array([1, 1], dtype=np.int8)),
        ),
        (
            MultiDiscrete(np.array([[2, 2], [4, 3]])),
            (
                (np.array([0, 1], dtype=np.int8), np.array([1, 1], dtype=np.int8)),
                (
                    np.array([0, 1, 1, 0], dtype=np.int8),
                    np.array([1, 0, 0], dtype=np.int8),
                ),
            ),
        ),
    ],
)
def test_space_sample_mask(space, mask, n_trials: int = 100):
    """Test the space sample with mask works using the pearson chi-squared test."""
    space.seed(1)
    samples = np.array([space.sample(mask) for _ in range(n_trials)])

    if isinstance(space, Discrete):
        if np.any(mask == 1):
            expected_frequency = np.ones(space.n) * (n_trials / np.sum(mask)) * mask
        else:
            expected_frequency = np.zeros(space.n)
            expected_frequency[0] = n_trials
        observed_frequency = np.zeros(space.n)
        for sample in samples:
            observed_frequency[sample - space.start] += 1
        degrees_of_freedom = max(np.sum(mask) - 1, 0)

        assert observed_frequency.shape == expected_frequency.shape
        assert np.sum(observed_frequency) == n_trials
        assert np.sum(expected_frequency) == n_trials
        variance = np.sum(
            np.square(expected_frequency - observed_frequency)
            / np.clip(expected_frequency, 1, None)
        )
        assert variance < CHI_SQUARED[degrees_of_freedom]
    elif isinstance(space, MultiBinary):
        expected_frequency = np.ones(space.shape) * mask * (n_trials / 2)
        observed_frequency = np.sum(samples, axis=0)
        assert space.shape == expected_frequency.shape == observed_frequency.shape

        variance = (
            2
            * np.square(observed_frequency - expected_frequency)
            / np.clip(expected_frequency, 1, None)
        )
        assert variance.shape == space.shape
        assert np.all(variance < CHI_SQUARED[1])
    elif isinstance(space, MultiDiscrete):
        # Due to the multi-axis capability of MultiDiscrete, these functions need to be recursive and that the expected / observed numpy are of non-regular shapes
        def _generate_frequency(
            _dim: Union[np.ndarray, int], _mask, func: callable
        ) -> List:
            if isinstance(_dim, np.ndarray):
                return [
                    _generate_frequency(sub_dim, sub_mask, func)
                    for sub_dim, sub_mask in zip(_dim, _mask)
                ]
            else:
                return func(_dim, _mask)

        def _update_observed_frequency(obs_sample, obs_freq):
            if isinstance(obs_sample, np.ndarray):
                for sub_sample, sub_freq in zip(obs_sample, obs_freq):
                    _update_observed_frequency(sub_sample, sub_freq)
            else:
                obs_freq[obs_sample] += 1

        def _exp_freq_fn(_dim: int, _mask: np.ndarray):
            if np.any(_mask == 1):
                assert _dim == len(_mask)
                return np.ones(_dim) * (n_trials / np.sum(_mask)) * _mask
            else:
                freq = np.zeros(_dim)
                freq[0] = n_trials
                return freq

        expected_frequency = _generate_frequency(
            space.nvec, mask, lambda dim, _mask: _exp_freq_fn(dim, _mask)
        )
        observed_frequency = _generate_frequency(
            space.nvec, mask, lambda dim, _: np.zeros(dim)
        )
        for sample in samples:
            _update_observed_frequency(sample, observed_frequency)

        def _chi_squared_test(dim, _mask, exp_freq, obs_freq):
            if isinstance(dim, np.ndarray):
                for sub_dim, sub_mask, sub_exp_freq, sub_obs_freq in zip(
                    dim, _mask, exp_freq, obs_freq
                ):
                    _chi_squared_test(sub_dim, sub_mask, sub_exp_freq, sub_obs_freq)
            else:
                assert exp_freq.shape == (dim,) and obs_freq.shape == (dim,)
                assert np.sum(obs_freq) == n_trials
                assert np.sum(exp_freq) == n_trials
                _variance = np.sum(
                    np.square(exp_freq - obs_freq) / np.clip(exp_freq, 1, None)
                )
                _degrees_of_freedom = max(np.sum(_mask) - 1, 0)
                assert _variance < CHI_SQUARED[_degrees_of_freedom]

        _chi_squared_test(space.nvec, mask, expected_frequency, observed_frequency)
    else:
        raise NotImplementedError()


@pytest.mark.parametrize(
    "space,mask",
    [
        (
            Dict(a=Discrete(2), b=MultiDiscrete([2, 4])),
            {
                "a": np.array([0, 1], dtype=np.int8),
                "b": (
                    np.array([0, 1], dtype=np.int8),
                    np.array([1, 1, 0, 0], dtype=np.int8),
                ),
            },
        ),
        (
            Tuple([Box(0, 1, ()), Discrete(3), MultiBinary([2, 1])]),
            (
                None,
                np.array([0, 1, 0], dtype=np.int8),
                np.array([[0], [1]], dtype=np.int8),
            ),
        ),
        (
            Dict(a=Tuple([Box(0, 1, ()), Discrete(3)]), b=Discrete(3)),
            {
                "a": (None, np.array([1, 0, 0], dtype=np.int8)),
                "b": np.array([0, 1, 1], dtype=np.int8),
            },
        ),
        (Graph(node_space=Discrete(5), edge_space=Discrete(3)), None),
        (
            Graph(node_space=Discrete(3), edge_space=Box(low=0, high=1, shape=(5,))),
            None,
        ),
        (
            Graph(
                node_space=Box(low=-100, high=100, shape=(3,)), edge_space=Discrete(3)
            ),
            None,
        ),
    ],
)
def test_composite_space_sample_mask(space, mask):
    """Test that composite space samples use the mask correctly."""
    space.sample(mask)


@pytest.mark.parametrize(
    "spaces",
    [
        (Discrete(5), MultiBinary(5)),
        (
            Box(
                low=np.array([-10.0, 0.0]),
                high=np.array([10.0, 10.0]),
                dtype=np.float64,
            ),
            MultiDiscrete([2, 2, 8]),
        ),
        (
            Box(low=0, high=255, shape=(64, 64, 3), dtype=np.uint8),
            Box(low=0, high=255, shape=(32, 32, 3), dtype=np.uint8),
        ),
        (Dict({"position": Discrete(5)}), Tuple([Discrete(5)])),
        (Dict({"position": Discrete(5)}), Discrete(5)),
        (Tuple((Discrete(5),)), Discrete(5)),
        (
            Box(low=np.array([-np.inf, 0.0]), high=np.array([0.0, np.inf])),
            Box(low=np.array([-np.inf, 1.0]), high=np.array([0.0, np.inf])),
        ),
        (
            Graph(
                node_space=Box(low=-100, high=100, shape=(3, 4)), edge_space=Discrete(5)
            ),
            Graph(node_space=Discrete(5), edge_space=None),
        ),
        (
            Text(5),
            Text(min_length = 1, max_length = 10, charset = string.digits),
        ),
    ],
)
def test_class_inequality(spaces):
    assert spaces[0] == spaces[0]
    assert spaces[1] == spaces[1]
    assert spaces[0] != spaces[1]
    assert spaces[1] != spaces[0]


@pytest.mark.parametrize(
    "space_fn",
    [
        lambda: Dict(space1="abc"),
        lambda: Dict({"space1": "abc"}),
        lambda: Tuple(["abc"]),
    ],
)
def test_bad_space_calls(space_fn):
    with pytest.raises(AssertionError):
        space_fn()


def test_seed_Dict():
    test_space = Dict(
        {
            "a": Box(low=0, high=1, shape=(3, 3)),
            "b": Dict(
                {
                    "b_1": Box(low=-100, high=100, shape=(2,)),
                    "b_2": Box(low=-1, high=1, shape=(2,)),
                }
            ),
            "c": Discrete(5),
        }
    )

    seed_dict = {
        "a": 0,
        "b": {
            "b_1": 1,
            "b_2": 2,
        },
        "c": 3,
    }

    test_space.seed(seed_dict)

    # "Unpack" the dict sub-spaces into individual spaces
    a = Box(low=0, high=1, shape=(3, 3))
    a.seed(0)
    b_1 = Box(low=-100, high=100, shape=(2,))
    b_1.seed(1)
    b_2 = Box(low=-1, high=1, shape=(2,))
    b_2.seed(2)
    c = Discrete(5)
    c.seed(3)

    for i in range(10):
        test_s = test_space.sample()
        a_s = a.sample()
        assert (test_s["a"] == a_s).all()
        b_1_s = b_1.sample()
        assert (test_s["b"]["b_1"] == b_1_s).all()
        b_2_s = b_2.sample()
        assert (test_s["b"]["b_2"] == b_2_s).all()
        c_s = c.sample()
        assert test_s["c"] == c_s


def test_box_dtype_check():
    # Related Issues:
    # https://github.com/openai/gym/issues/2357
    # https://github.com/openai/gym/issues/2298

    space = Box(0, 2, tuple(), dtype=np.float32)

    # casting will match the correct type
    assert space.contains(np.array(0.5, dtype=np.float32))

    # float64 is not in float32 space
    assert not space.contains(np.array(0.5))
    assert not space.contains(np.array(1))


@pytest.mark.parametrize(
    "space",
    [
        Discrete(3),
        Discrete(3, start=-4),
        Box(low=0.0, high=np.inf, shape=(2, 2)),
        Tuple([Discrete(5), Discrete(10)]),
        Tuple(
            [
                Discrete(5),
                Box(
                    low=np.array([0.0, 0.0]),
                    high=np.array([1.0, 5.0]),
                    dtype=np.float64,
                ),
            ]
        ),
        Tuple((Discrete(5), Discrete(2), Discrete(2))),
        MultiDiscrete([2, 2, 100]),
        MultiBinary(10),
        Dict(
            {
                "position": Discrete(5),
                "velocity": Box(
                    low=np.array([0.0, 0.0]),
                    high=np.array([1.0, 5.0]),
                    dtype=np.float64,
                ),
            }
        ),
        Graph(node_space=Box(low=-100, high=100, shape=(3, 4)), edge_space=Discrete(5)),
        Graph(node_space=Discrete(5), edge_space=Box(low=-100, high=100, shape=(3, 4))),
        Graph(node_space=Box(low=-100, high=100, shape=(3, 4)), edge_space=None),
        Graph(node_space=Discrete(5), edge_space=None),
    ],
    (
        Text(5),
        Text(min_length = 1, max_length = 10, charset = string.digits),
    ),
)
def test_seed_returns_list(space):
    def assert_integer_list(seed):
        assert isinstance(seed, list)
        assert len(seed) >= 1
        assert all([isinstance(s, int) for s in seed])

    assert_integer_list(space.seed(None))
    assert_integer_list(space.seed(0))


def convert_sample_hashable(sample):
    if isinstance(sample, np.ndarray):
        return tuple(sample.tolist())
    if isinstance(sample, (list, tuple)):
        return tuple(convert_sample_hashable(s) for s in sample)
    if isinstance(sample, dict):
        return tuple(
            (key, convert_sample_hashable(value)) for key, value in sample.items()
        )

    return sample


def sample_equal(sample1, sample2):
    return convert_sample_hashable(sample1) == convert_sample_hashable(sample2)


@pytest.mark.parametrize(
    "space",
    [
        Discrete(3),
        Discrete(3, start=-4),
        Box(low=0.0, high=np.inf, shape=(2, 2)),
        Tuple([Discrete(5), Discrete(10)]),
        Tuple(
            [
                Discrete(5),
                Box(
                    low=np.array([0.0, 0.0]),
                    high=np.array([1.0, 5.0]),
                    dtype=np.float64,
                ),
            ]
        ),
        Tuple((Discrete(5), Discrete(2), Discrete(2))),
        MultiDiscrete([2, 2, 100]),
        MultiBinary(10),
        Dict(
            {
                "position": Discrete(5),
                "velocity": Box(
                    low=np.array([0.0, 0.0]),
                    high=np.array([1.0, 5.0]),
                    dtype=np.float64,
                ),
            }
        ),
        Graph(node_space=Box(low=-100, high=100, shape=(3, 4)), edge_space=Discrete(5)),
        Graph(node_space=Discrete(5), edge_space=Box(low=-100, high=100, shape=(3, 4))),
        Graph(node_space=Box(low=-100, high=100, shape=(3, 4)), edge_space=None),
        Graph(node_space=Discrete(5), edge_space=None),
        Text(5),
        Text(min_length = 1, max_length = 10, charset = string.digits),
    ],
)
def test_seed_reproducibility(space):
    space1 = space
    space2 = copy.deepcopy(space)

    space1.seed(None)
    space2.seed(None)

    assert space1.seed(0) == space2.seed(0)
    assert sample_equal(space1.sample(), space2.sample())


@pytest.mark.parametrize(
    "space",
    [
        Tuple([Discrete(100), Discrete(100)]),
        Tuple([Discrete(5), Discrete(10)]),
        Tuple([Discrete(5), Discrete(5, start=10)]),
        Tuple(
            [
                Discrete(5),
                Box(
                    low=np.array([0.0, 0.0]),
                    high=np.array([1.0, 5.0]),
                    dtype=np.float64,
                ),
            ]
        ),
        Tuple((Discrete(5), Discrete(2), Discrete(2))),
        Dict(
            {
                "position": Discrete(5),
                "velocity": Box(
                    low=np.array([0.0, 0.0]),
                    high=np.array([1.0, 5.0]),
                    dtype=np.float64,
                ),
            }
        ),
        Graph(node_space=Box(low=-100, high=100, shape=(3, 4)), edge_space=Discrete(5)),
        Graph(node_space=Discrete(5), edge_space=Box(low=-100, high=100, shape=(3, 4))),
        Graph(node_space=Box(low=-100, high=100, shape=(3, 4)), edge_space=None),
        Graph(node_space=Discrete(5), edge_space=None),
        Text(5),
        Text(min_length = 1, max_length = 10, charset = string.digits),
    ],
)
def test_seed_subspace_incorrelated(space):
    subspaces = []
    if isinstance(space, Tuple):
        subspaces = space.spaces
    elif isinstance(space, Dict):
        subspaces = space.spaces.values()
    elif isinstance(space, Graph):
        if space.edge_space is not None:
            subspaces = [space.node_space, space.edge_space]
        else:
            subspaces = [space.node_space]

    space.seed(0)
    states = [
        convert_sample_hashable(subspace.np_random.bit_generator.state)
        for subspace in subspaces
    ]

    assert len(states) == len(set(states))


def test_tuple():
    spaces = [Discrete(5), Discrete(10), Discrete(5)]
    space_tuple = Tuple(spaces)

    assert len(space_tuple) == len(spaces)
    assert space_tuple.count(Discrete(5)) == 2
    assert space_tuple.count(MultiBinary(2)) == 0
    for i, space in enumerate(space_tuple):
        assert space == spaces[i]
    for i, space in enumerate(reversed(space_tuple)):
        assert space == spaces[len(spaces) - 1 - i]
    assert space_tuple.index(Discrete(5)) == 0
    assert space_tuple.index(Discrete(5), 1) == 2
    with pytest.raises(ValueError):
        space_tuple.index(Discrete(10), 0, 1)


def test_multidiscrete_as_tuple():
    # 1D multi-discrete
    space = MultiDiscrete([3, 4, 5])

    assert space.shape == (3,)
    assert space[0] == Discrete(3)
    assert space[0:1] == MultiDiscrete([3])
    assert space[0:2] == MultiDiscrete([3, 4])
    assert space[:] == space and space[:] is not space
    assert len(space) == 3

    # 2D multi-discrete
    space = MultiDiscrete([[3, 4, 5], [6, 7, 8]])

    assert space.shape == (2, 3)
    assert space[0, 1] == Discrete(4)
    assert space[0] == MultiDiscrete([3, 4, 5])
    assert space[0:1] == MultiDiscrete([[3, 4, 5]])
    assert space[0:2, :] == MultiDiscrete([[3, 4, 5], [6, 7, 8]])
    assert space[:, 0:1] == MultiDiscrete([[3], [6]])
    assert space[0:2, 0:2] == MultiDiscrete([[3, 4], [6, 7]])
    assert space[:] == space and space[:] is not space
    assert space[:, :] == space and space[:, :] is not space


def test_multidiscrete_subspace_reproducibility():
    # 1D multi-discrete
    space = MultiDiscrete([100, 200, 300])
    space.seed(None)

    assert sample_equal(space[0].sample(), space[0].sample())
    assert sample_equal(space[0:1].sample(), space[0:1].sample())
    assert sample_equal(space[0:2].sample(), space[0:2].sample())
    assert sample_equal(space[:].sample(), space[:].sample())
    assert sample_equal(space[:].sample(), space.sample())

    # 2D multi-discrete
    space = MultiDiscrete([[300, 400, 500], [600, 700, 800]])
    space.seed(None)

    assert sample_equal(space[0, 1].sample(), space[0, 1].sample())
    assert sample_equal(space[0].sample(), space[0].sample())
    assert sample_equal(space[0:1].sample(), space[0:1].sample())
    assert sample_equal(space[0:2, :].sample(), space[0:2, :].sample())
    assert sample_equal(space[:, 0:1].sample(), space[:, 0:1].sample())
    assert sample_equal(space[0:2, 0:2].sample(), space[0:2, 0:2].sample())
    assert sample_equal(space[:].sample(), space[:].sample())
    assert sample_equal(space[:, :].sample(), space[:, :].sample())
    assert sample_equal(space[:, :].sample(), space.sample())


def test_space_legacy_state_pickling():
    legacy_state = {
        "shape": (
            1,
            2,
            3,
        ),
        "dtype": np.int64,
        "np_random": np.random.default_rng(),
        "n": 3,
    }
    space = Discrete(1)
    space.__setstate__(legacy_state)

    assert space.shape == legacy_state["shape"]
    assert space._shape == legacy_state["shape"]  # pyright: reportPrivateUsage=false
    assert space.np_random == legacy_state["np_random"]
    assert (
        space._np_random == legacy_state["np_random"]
    )  # pyright: reportPrivateUsage=false
    assert space.n == 3
    assert space.dtype == legacy_state["dtype"]


@pytest.mark.parametrize(
    "space",
    [
        Box(low=0, high=np.inf, shape=(2,), dtype=np.int32),
        Box(low=0, high=np.inf, shape=(2,), dtype=np.float32),
        Box(low=0, high=np.inf, shape=(2,), dtype=np.int64),
        Box(low=0, high=np.inf, shape=(2,), dtype=np.float64),
        Box(low=-np.inf, high=0, shape=(2,), dtype=np.int32),
        Box(low=-np.inf, high=0, shape=(2,), dtype=np.float32),
        Box(low=-np.inf, high=0, shape=(2,), dtype=np.int64),
        Box(low=-np.inf, high=0, shape=(2,), dtype=np.float64),
        Box(low=-np.inf, high=np.inf, shape=(2,), dtype=np.int32),
        Box(low=-np.inf, high=np.inf, shape=(2,), dtype=np.float32),
        Box(low=-np.inf, high=np.inf, shape=(2,), dtype=np.int64),
        Box(low=-np.inf, high=np.inf, shape=(2,), dtype=np.float64),
        Box(low=0, high=np.inf, shape=(2, 3), dtype=np.int32),
        Box(low=0, high=np.inf, shape=(2, 3), dtype=np.float32),
        Box(low=0, high=np.inf, shape=(2, 3), dtype=np.int64),
        Box(low=0, high=np.inf, shape=(2, 3), dtype=np.float64),
        Box(low=-np.inf, high=0, shape=(2, 3), dtype=np.int32),
        Box(low=-np.inf, high=0, shape=(2, 3), dtype=np.float32),
        Box(low=-np.inf, high=0, shape=(2, 3), dtype=np.int64),
        Box(low=-np.inf, high=0, shape=(2, 3), dtype=np.float64),
        Box(low=-np.inf, high=np.inf, shape=(2, 3), dtype=np.int32),
        Box(low=-np.inf, high=np.inf, shape=(2, 3), dtype=np.float32),
        Box(low=-np.inf, high=np.inf, shape=(2, 3), dtype=np.int64),
        Box(low=-np.inf, high=np.inf, shape=(2, 3), dtype=np.float64),
        Box(low=np.array([-np.inf, 0]), high=np.array([0.0, np.inf]), dtype=np.int32),
        Box(low=np.array([-np.inf, 0]), high=np.array([0.0, np.inf]), dtype=np.float32),
        Box(low=np.array([-np.inf, 0]), high=np.array([0.0, np.inf]), dtype=np.int64),
        Box(low=np.array([-np.inf, 0]), high=np.array([0.0, np.inf]), dtype=np.float64),
    ],
)
def test_infinite_space(space):
    # for this test, make sure that spaces that are passed in have only 0 or infinite bounds
    # because space.high and space.low are both modified within the init
    # so we check for infinite when we know it's not 0
    space.seed(0)

    assert np.all(space.high > space.low), "High bound not higher than low bound"

    sample = space.sample()

    # check if space contains sample
    assert space.contains(
        sample
    ), "Sample {sample} not inside space according to `space.contains()`"

    # manually check that the sign of the sample is within the bounds
    assert np.all(
        np.sign(space.high) >= np.sign(sample)
    ), f"Sign of sample {sample} is less than space upper bound {space.high}"
    assert np.all(
        np.sign(space.low) <= np.sign(sample)
    ), f"Sign of sample {sample} is more than space lower bound {space.low}"

    # check that int bounds are bounded for everything
    # but floats are unbounded for infinite
    if np.any(space.high != 0):
        assert (
            space.is_bounded("above") is False
        ), "inf upper bound supposed to be unbounded"
    else:
        assert (
            space.is_bounded("above") is True
        ), "non-inf upper bound supposed to be bounded"

    if np.any(space.low != 0):
        assert (
            space.is_bounded("below") is False
        ), "inf lower bound supposed to be unbounded"
    else:
        assert (
            space.is_bounded("below") is True
        ), "non-inf lower bound supposed to be bounded"

    # check for dtype
    assert (
        space.high.dtype == space.dtype
    ), "High's dtype {space.high.dtype} doesn't match `space.dtype`'"
    assert (
        space.low.dtype == space.dtype
    ), "Low's dtype {space.high.dtype} doesn't match `space.dtype`'"


def test_discrete_legacy_state_pickling():
    legacy_state = {
        "n": 3,
    }

    d = Discrete(1)
    assert "start" in d.__dict__
    del d.__dict__["start"]  # legacy did not include start param
    assert "start" not in d.__dict__

    d.__setstate__(legacy_state)

    assert d.start == 0
    assert d.n == 3


def test_box_legacy_state_pickling():
    legacy_state = {
        "dtype": np.dtype("float32"),
        "_shape": (5,),
        "low": np.array([0.0, 0.0, 0.0, 0.0, 0.0], dtype=np.float32),
        "high": np.array([1.0, 1.0, 1.0, 1.0, 1.0], dtype=np.float32),
        "bounded_below": np.array([True, True, True, True, True]),
        "bounded_above": np.array([True, True, True, True, True]),
        "_np_random": None,
    }

    b = Box(-1, 1, ())
    assert "low_repr" in b.__dict__ and "high_repr" in b.__dict__
    del b.__dict__["low_repr"]
    del b.__dict__["high_repr"]
    assert "low_repr" not in b.__dict__ and "high_repr" not in b.__dict__

    b.__setstate__(legacy_state)
    assert b.low_repr == "0.0"
    assert b.high_repr == "1.0"


@pytest.mark.parametrize(
    "space",
    [
        Discrete(3),
        Discrete(5, start=-2),
        Box(low=0.0, high=np.inf, shape=(2, 2)),
        Tuple([Discrete(5), Discrete(10)]),
        Tuple(
            [
                Discrete(5),
                Box(low=np.array([0.0, 0.0]), high=np.array([1, 5]), dtype=np.float64),
            ]
        ),
        Tuple((Discrete(5), Discrete(2), Discrete(2))),
        Tuple((Discrete(5), Discrete(2, start=6), Discrete(2, start=-4))),
        MultiDiscrete([2, 2, 100]),
        MultiBinary(10),
        Dict(
            {
                "position": Discrete(5),
                "velocity": Box(
                    low=np.array([0.0, 0.0]), high=np.array([1, 5]), dtype=np.float64
                ),
            }
        ),
        Graph(node_space=Box(low=-100, high=100, shape=(3, 4)), edge_space=Discrete(5)),
        Graph(node_space=Discrete(5), edge_space=Box(low=-100, high=100, shape=(3, 4))),
        Graph(node_space=Box(low=-100, high=100, shape=(3, 4)), edge_space=None),
        Graph(node_space=Discrete(5), edge_space=None),
        Text(5),
        Text(min_length = 1, max_length = 10, charset = string.digits),
    ],
)
def test_pickle(space):
    space.sample()

    # Pickle and unpickle with a string
    pickled = pickle.dumps(space)
    space2 = pickle.loads(pickled)

    # Pickle and unpickle with a file
    with tempfile.TemporaryFile() as f:
        pickle.dump(space, f)
        f.seek(0)
        space3 = pickle.load(f)

    sample = space.sample()
    sample2 = space2.sample()
    sample3 = space3.sample()
    assert sample_equal(sample, sample2)
    assert sample_equal(sample, sample3)<|MERGE_RESOLUTION|>--- conflicted
+++ resolved
@@ -8,12 +8,7 @@
 import numpy as np
 import pytest
 
-<<<<<<< HEAD
 from gym.spaces import Box, Dict, Discrete, Text, Graph, MultiBinary, MultiDiscrete, Tuple
-=======
-from gym import Space
-from gym.spaces import Box, Dict, Discrete, Graph, MultiBinary, MultiDiscrete, Tuple
->>>>>>> 80ae99e2
 
 
 @pytest.mark.parametrize(
