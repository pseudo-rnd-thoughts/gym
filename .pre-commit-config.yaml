---
repos:
  - repo: https://github.com/python/black
<<<<<<< HEAD
    rev: 22.1.0
=======
    rev: 22.3.0
>>>>>>> 752af3c5
    hooks:
      - id: black
  - repo: https://github.com/codespell-project/codespell
    rev: v2.1.0
    hooks:
      - id: codespell
        args:
          - --ignore-words-list=nd,reacher,thist,ths
  - repo: https://gitlab.com/pycqa/flake8
    rev: 3.9.2
    hooks:
      - id: flake8
        args:
          - --ignore=E203,E402,E712,E722,E731,E741,F401,F403,F405,F524,F841,W503,E302,E704
          - --max-complexity=30
          - --max-line-length=456
          - --show-source
          - --statistics
  - repo: https://github.com/PyCQA/isort
    rev: 5.10.1
    hooks:
      - id: isort
        args: ["--profile", "black"]
  - repo: https://github.com/asottile/pyupgrade
    rev: v2.31.0
    hooks:
      - id: pyupgrade
        # TODO: remove `--keep-runtime-typing` option
        args: ["--py37-plus", "--keep-runtime-typing"]<|MERGE_RESOLUTION|>--- conflicted
+++ resolved
@@ -1,11 +1,7 @@
 ---
 repos:
   - repo: https://github.com/python/black
-<<<<<<< HEAD
-    rev: 22.1.0
-=======
     rev: 22.3.0
->>>>>>> 752af3c5
     hooks:
       - id: black
   - repo: https://github.com/codespell-project/codespell
