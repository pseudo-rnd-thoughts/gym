"""Setups the project."""
import itertools
import re

from setuptools import find_packages, setup

with open("gym/version.py") as file:
    full_version = file.read()
    assert (
        re.match(r'VERSION = "\d\.\d+\.\d+"\n', full_version).group(0) == full_version
    ), f"Unexpected version: {full_version}"
    VERSION = re.search(r"\d\.\d+\.\d+", full_version).group(0)

# Environment-specific dependencies.
extras = {
    "atari": ["ale-py~=0.7.5"],
    "accept-rom-license": ["autorom[accept-rom-license]~=0.4.2"],
    "box2d": ["box2d-py==2.3.5", "pygame==2.1.0"],
    "classic_control": ["pygame==2.1.0"],
    "mujoco_py": ["mujoco_py<2.2,>=2.1"],
    "mujoco": ["mujoco==2.2.0", "imageio>=2.14.1"],
<<<<<<< HEAD
    "toy_text": ["pygame==2.1.0", "scipy>=1.4.1"],
    "phys3d": ["brax==0.0.13", "brax-jumpy==0.0.1"],
=======
    "toy_text": ["pygame==2.1.0"],
>>>>>>> ea110ada
    "other": ["lz4>=3.1.0", "opencv-python>=3.0", "matplotlib>=3.0"],
}

# Testing dependency groups.
testing_group = set(extras.keys()) - {"accept-rom-license", "atari"}
extras["testing"] = list(
    set(itertools.chain.from_iterable(map(lambda group: extras[group], testing_group)))
) + ["pytest", "mock"]

# All dependency groups - accept rom license as requires user to run
all_groups = set(extras.keys()) - {"accept-rom-license"}
extras["all"] = list(
    set(itertools.chain.from_iterable(map(lambda group: extras[group], all_groups)))
)

# Uses the readme as the description on PyPI
with open("README.md") as fh:
    long_description = ""
    header_count = 0
    for line in fh:
        if line.startswith("##"):
            header_count += 1
        if header_count < 2:
            long_description += line
        else:
            break

setup(
    author="Gym Community",
    author_email="jkterry@umd.edu",
    classifiers=[
        # Python 3.6 is minimally supported (only with basic gym environments and API)
        "Programming Language :: Python :: 3",
        "Programming Language :: Python :: 3.6",
        "Programming Language :: Python :: 3.7",
        "Programming Language :: Python :: 3.8",
        "Programming Language :: Python :: 3.9",
        "Programming Language :: Python :: 3.10",
    ],
    description="Gym: A universal API for reinforcement learning environments",
    extras_require=extras,
    install_requires=[
        "numpy >= 1.18.0",
        "cloudpickle >= 1.2.0",
        "importlib_metadata >= 4.8.0; python_version < '3.10'",
        "gym_notices >= 0.0.4",
        "dataclasses == 0.8; python_version == '3.6'",
    ],
    license="MIT",
    long_description=long_description,
    long_description_content_type="text/markdown",
    name="gym",
    packages=[package for package in find_packages() if package.startswith("gym")],
    package_data={
        "gym": [
            "envs/mujoco/assets/*.xml",
            "envs/classic_control/assets/*.png",
            "envs/toy_text/font/*.ttf",
            "envs/toy_text/img/*.png",
            "py.typed",
        ]
    },
    python_requires=">=3.6",
    tests_require=extras["testing"],
    url="https://www.gymlibrary.ml/",
    version=VERSION,
    zip_safe=False,
)<|MERGE_RESOLUTION|>--- conflicted
+++ resolved
@@ -19,12 +19,8 @@
     "classic_control": ["pygame==2.1.0"],
     "mujoco_py": ["mujoco_py<2.2,>=2.1"],
     "mujoco": ["mujoco==2.2.0", "imageio>=2.14.1"],
-<<<<<<< HEAD
-    "toy_text": ["pygame==2.1.0", "scipy>=1.4.1"],
-    "phys3d": ["brax==0.0.13", "brax-jumpy==0.0.1"],
-=======
     "toy_text": ["pygame==2.1.0"],
->>>>>>> ea110ada
+    "phys": ["brax==0.0.13", "brax-jumpy==0.0.1"],
     "other": ["lz4>=3.1.0", "opencv-python>=3.0", "matplotlib>=3.0"],
 }
 
