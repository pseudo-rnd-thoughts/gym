"""Setups the project."""
import itertools
import re

from setuptools import find_packages, setup

with open("gym/version.py") as file:
    full_version = file.read()
    assert (
        re.match(r'VERSION = "\d\.\d+\.\d+"\n', full_version).group(0) == full_version
    ), f"Unexpected version: {full_version}"
    VERSION = re.search(r"\d\.\d+\.\d+", full_version).group(0)

# Environment-specific dependencies.
extras = {
    "atari": ["ale-py~=0.7.5"],
    "accept-rom-license": ["autorom[accept-rom-license]~=0.4.2"],
    "box2d": ["box2d-py==2.3.5", "pygame==2.1.0"],
    "classic_control": ["pygame==2.1.0"],
    "mujoco_py": ["mujoco_py<2.2,>=2.1"],
    "mujoco": ["mujoco==2.2.0", "imageio>=2.14.1"],
    "toy_text": ["pygame==2.1.0"],
    "other": ["lz4>=3.1.0", "opencv-python>=3.0", "matplotlib>=3.0"],
}

# Testing dependency groups.
testing_group = set(extras.keys()) - {"accept-rom-license", "atari"}
extras["testing"] = list(
    set(itertools.chain.from_iterable(map(lambda group: extras[group], testing_group)))
) + ["pytest", "mock"]

# All dependency groups
all_groups = set(extras.keys()) - {"accept-rom-license"}
extras["all"] = list(
    set(itertools.chain.from_iterable(map(lambda group: extras[group], all_groups)))
)

# Gets the requirements from "requirements.txt"
with open("requirements.txt") as file:
    install_requirements = list(map(lambda line: line.strip(), file.readlines()))

# Updates the test_requirements.txt based on `extras["testing"]`
with open("test_requirements.txt", "w") as file:
    file.writelines(list(map(lambda line: f"{line}\n", extras["testing"])))

# Uses the readme as the description on PyPI
with open("README.md") as fh:
    long_description = ""
    header_count = 0
    for line in fh:
        if line.startswith("##"):
            header_count += 1
        if header_count < 2:
            long_description += line
        else:
            break

setup(
    name="gym",
    version=VERSION,
    description="Gym: A universal API for reinforcement learning environments",
    url="https://www.gymlibrary.ml/",
    author="Gym Community",
    author_email="jkterry@umd.edu",
    license="MIT",
    packages=[package for package in find_packages() if package.startswith("gym")],
    zip_safe=False,
<<<<<<< HEAD
    install_requires=install_requirements,
=======
    long_description=long_description,
    long_description_content_type="text/markdown",
    install_requires=[
        "numpy>=1.18.0",
        "cloudpickle>=1.2.0",
        "importlib_metadata>=4.8.0; python_version < '3.10'",
        "gym_notices>=0.0.4",
        "dataclasses==0.8; python_version == '3.6'",
    ],
>>>>>>> 8a323c94
    extras_require=extras,
    tests_require=extras["testing"],
    package_data={
        "gym": [
            "envs/mujoco/assets/*.xml",
            "envs/classic_control/assets/*.png",
            "envs/toy_text/font/*.ttf",
            "envs/toy_text/img/*.png",
            "py.typed",
        ]
    },
    python_requires=">=3.6",
    classifiers=[
        "Programming Language :: Python :: 3",
        "Programming Language :: Python :: 3.6",
        "Programming Language :: Python :: 3.7",
        "Programming Language :: Python :: 3.8",
        "Programming Language :: Python :: 3.9",
        "Programming Language :: Python :: 3.10",
    ],
)<|MERGE_RESOLUTION|>--- conflicted
+++ resolved
@@ -65,19 +65,9 @@
     license="MIT",
     packages=[package for package in find_packages() if package.startswith("gym")],
     zip_safe=False,
-<<<<<<< HEAD
-    install_requires=install_requirements,
-=======
     long_description=long_description,
     long_description_content_type="text/markdown",
-    install_requires=[
-        "numpy>=1.18.0",
-        "cloudpickle>=1.2.0",
-        "importlib_metadata>=4.8.0; python_version < '3.10'",
-        "gym_notices>=0.0.4",
-        "dataclasses==0.8; python_version == '3.6'",
-    ],
->>>>>>> 8a323c94
+    install_requires=install_requirements,
     extras_require=extras,
     tests_require=extras["testing"],
     package_data={
