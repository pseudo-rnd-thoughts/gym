"""Core API for Environment, Wrapper, ActionWrapper, RewardWrapper and ObservationWrapper."""
<<<<<<< HEAD
from typing import Generic, Optional, SupportsFloat, Tuple, TypeVar, Union
=======
from __future__ import annotations

from typing import Generic, Optional, SupportsFloat, TypeVar, Union
>>>>>>> 273e3f22

from gym import spaces
from gym.logger import deprecation
from gym.utils import seeding
from gym.utils.seeding import RandomNumberGenerator

ObsType = TypeVar("ObsType")
ActType = TypeVar("ActType")


class Env(Generic[ObsType, ActType]):
    r"""The main OpenAI Gym class.

    It encapsulates an environment with arbitrary behind-the-scenes dynamics.
    An environment can be partially or fully observed.

    The main API methods that users of this class need to know are:

    - :meth:`step` - Takes a step in the environment using an action returning the next observation, reward,
      if the environment terminated and more information.
    - :meth:`reset` - Resets the environment to an initial state, returning the initial observation.
    - :meth:`render` - Renders the environment observation with modes depending on the output
    - :meth:`close` - Closes the environment, important for rendering where pygame is imported
    - :meth:`seed` - Seeds the environment's random number generator, :deprecated: in favor of `Env.reset(seed=seed)`.

    And set the following attributes:

    - :attr:`action_space` - The Space object corresponding to valid actions
    - :attr:`observation_space` - The Space object corresponding to valid observations
    - :attr:`reward_range` - A tuple corresponding to the minimum and maximum possible rewards
    - :attr:`spec` - An environment spec that contains the information used to initialise the environment from `gym.make`
    - :attr:`metadata` - The metadata of the environment, i.e. render modes
    - :attr:`np_random` - The random number generator for the environment

    Note: a default reward range set to :math:`(-\infty,+\infty)` already exists. Set it if you want a narrower range.
    """

    # Set this in SOME subclasses
    metadata = {"render_modes": []}
    reward_range = (-float("inf"), float("inf"))
    spec = None

    # Set these in ALL subclasses
    action_space: spaces.Space[ActType]
    observation_space: spaces.Space[ObsType]

    # Created
    _np_random: Optional[RandomNumberGenerator] = None

    @property
    def np_random(self) -> RandomNumberGenerator:
        """Returns the environment's internal :attr:`_np_random` that if not set will initialise with a random seed."""
        if self._np_random is None:
            self._np_random, seed = seeding.np_random()
        return self._np_random

    @np_random.setter
    def np_random(self, value: RandomNumberGenerator):
        self._np_random = value

<<<<<<< HEAD
    def step(self, action: ActType) -> Tuple[ObsType, float, bool, dict]:
=======
    def step(self, action: ActType) -> tuple[ObsType, float, bool, dict]:
>>>>>>> 273e3f22
        """Run one timestep of the environment's dynamics.

        When end of episode is reached, you are responsible for calling :meth:`reset` to reset this environment's state.
        Accepts an action and returns a tuple `(observation, reward, done, info)`.

        Args:
            action (ActType): an action provided by the agent

        Returns:
            observation (object): this will be an element of the environment's :attr:`observation_space`.
                This may, for instance, be a numpy array containing the positions and velocities of certain objects.
            reward (float): The amount of reward returned as a result of taking the action.
            done (bool): A boolean value for if the episode has ended, in which case further :meth:`step` calls will return undefined results.
                A done signal may be emitted for different reasons: Maybe the task underlying the environment was solved successfully,
                a certain timelimit was exceeded, or the physics simulation has entered an invalid state.
            info (dictionary): A dictionary that may contain additional information regarding the reason for a ``done`` signal.
                `info` contains auxiliary diagnostic information (helpful for debugging, learning, and logging).
                This might, for instance, contain: metrics that describe the agent's performance state, variables that are
                hidden from observations, information that distinguishes truncation and termination or individual reward terms
                that are combined to produce the total reward
        """
        raise NotImplementedError

    def reset(
        self,
        *,
        seed: Optional[int] = None,
        return_info: bool = False,
        options: Optional[dict] = None,
    ) -> Union[ObsType, Tuple[ObsType, dict]]:
        """Resets the environment to an initial state and returns the initial observation.

        This method can reset the environment's random number generator(s) if ``seed`` is an integer or
        if the environment has not yet initialized a random number generator.
        If the environment already has a random number generator and :meth:`reset` is called with ``seed=None``,
        the RNG should not be reset. Moreover, :meth:`reset` should (in the typical use case) be called with an
        integer seed right after initialization and then never again.

        Args:
            seed (optional int): The seed that is used to initialize the environment's PRNG.
                If the environment does not already have a PRNG and ``seed=None`` (the default option) is passed,
                a seed will be chosen from some source of entropy (e.g. timestamp or /dev/urandom).
                However, if the environment already has a PRNG and ``seed=None`` is passed, the PRNG will *not* be reset.
                If you pass an integer, the PRNG will be reset even if it already exists.
                Usually, you want to pass an integer *right after the environment has been initialized and then never again*.
                Please refer to the minimal example above to see this paradigm in action.
            return_info (bool): If true, return additional information along with initial observation.
                This info should be analogous to the info returned in :meth:`step`
            options (optional dict): Additional information to specify how the environment is reset (optional,
                depending on the specific environment)


        Returns:
            observation (object): Observation of the initial state. This will be an element of :attr:`observation_space`
                (typically a numpy array) and is analogous to the observation returned by :meth:`step`.
            info (optional dictionary): This will *only* be returned if ``return_info=True`` is passed.
                It contains auxiliary information complementing ``observation``. This dictionary should be analogous to
                the ``info`` returned by :meth:`step`.
        """
        # Initialize the RNG if the seed is manually passed
        if seed is not None:
            self._np_random, seed = seeding.np_random(seed)

    def render(self, mode="human"):
        """Renders the environment.

        A set of supported modes varies per environment. (And some
        third-party environments may not support rendering at all.)
        By convention, if mode is:

        - human: render to the current display or terminal and
          return nothing. Usually for human consumption.
        - rgb_array: Return a numpy.ndarray with shape (x, y, 3),
          representing RGB values for an x-by-y pixel image, suitable
          for turning into a video.
        - ansi: Return a string (str) or StringIO.StringIO containing a
          terminal-style text representation. The text can include newlines
          and ANSI escape sequences (e.g. for colors).

        Note:
            Make sure that your class's metadata 'render_modes' key includes
            the list of supported modes. It's recommended to call super()
            in implementations to use the functionality of this method.

        Example:
            >>> import numpy as np
            >>> class MyEnv(Env):
            ...    metadata = {'render_modes': ['human', 'rgb_array']}
            ...
            ...    def render(self, mode='human'):
            ...        if mode == 'rgb_array':
            ...            return np.array(...) # return RGB frame suitable for video
            ...        elif mode == 'human':
            ...            ... # pop up a window and render
            ...        else:
            ...            super().render(mode=mode) # just raise an exception

        Args:
            mode: the mode to render with, valid modes are `env.metadata["render_modes"]`
        """
        raise NotImplementedError

    def close(self):
        """Override close in your subclass to perform any necessary cleanup.

        Environments will automatically :meth:`close()` themselves when
        garbage collected or when the program exits.
        """
        pass

    def seed(self, seed=None):
        """:deprecated: function that sets the seed for the environment's random number generator(s).

        Use `env.reset(seed=seed)` as the new API for setting the seed of the environment.

        Note:
            Some environments use multiple pseudorandom number generators.
            We want to capture all such seeds used in order to ensure that
            there aren't accidental correlations between multiple generators.

        Args:
            seed(Optional int): The seed value for the random number geneartor

        Returns:
            seeds (List[int]): Returns the list of seeds used in this environment's random
              number generators. The first value in the list should be the
              "main" seed, or the value which a reproducer should pass to
              'seed'. Often, the main seed equals the provided 'seed', but
              this won't be true `if seed=None`, for example.
        """
        deprecation(
            "Function `env.seed(seed)` is marked as deprecated and will be removed in the future. "
            "Please use `env.reset(seed=seed)` instead."
        )
        self._np_random, seed = seeding.np_random(seed)
        return [seed]

    @property
    def unwrapped(self) -> "Env":
        """Returns the base non-wrapped environment.

        Returns:
            Env: The base non-wrapped gym.Env instance
        """
        return self

    def __str__(self):
        """Returns a string of the environment with the spec id if specified."""
        if self.spec is None:
            return f"<{type(self).__name__} instance>"
        else:
            return f"<{type(self).__name__}<{self.spec.id}>>"

    def __enter__(self):
        """Support with-statement for the environment."""
        return self

    def __exit__(self, *args):
        """Support with-statement for the environment."""
        self.close()
        # propagate exception
        return False


class Wrapper(Env[ObsType, ActType]):
    """Wraps an environment to allow a modular transformation of the :meth:`step` and :meth:`reset` methods.

    This class is the base class for all wrappers. The subclass could override
    some methods to change the behavior of the original environment without touching the
    original code.

    Note:
        Don't forget to call ``super().__init__(env)`` if the subclass overrides :meth:`__init__`.
    """

    def __init__(self, env: Env):
        """Wraps an environment to allow a modular transformation of the :meth:`step` and :meth:`reset` methods.

        Args:
            env: The environment to wrap
        """
        self.env = env

        self._action_space: Optional[spaces.Space] = None
        self._observation_space: Optional[spaces.Space] = None
        self._reward_range: Optional[Tuple[SupportsFloat, SupportsFloat]] = None
        self._metadata: Optional[dict] = None

    def __getattr__(self, name):
        """Returns an attribute with ``name``, unless ``name`` starts with an underscore."""
        if name.startswith("_"):
            raise AttributeError(f"accessing private attribute '{name}' is prohibited")
        return getattr(self.env, name)

    @property
    def spec(self):
        """Returns the environment specification."""
        return self.env.spec

    @classmethod
    def class_name(cls):
        """Returns the class name of the wrapper."""
        return cls.__name__

    @property
    def action_space(self) -> spaces.Space[ActType]:
        """Returns the action space of the environment."""
        if self._action_space is None:
            return self.env.action_space
        return self._action_space

    @action_space.setter
    def action_space(self, space: spaces.Space):
        self._action_space = space

    @property
    def observation_space(self) -> spaces.Space:
        """Returns the observation space of the environment."""
        if self._observation_space is None:
            return self.env.observation_space
        return self._observation_space

    @observation_space.setter
    def observation_space(self, space: spaces.Space):
        self._observation_space = space

    @property
    def reward_range(self) -> Tuple[SupportsFloat, SupportsFloat]:
        """Return the reward range of the environment."""
        if self._reward_range is None:
            return self.env.reward_range
        return self._reward_range

    @reward_range.setter
    def reward_range(self, value: Tuple[SupportsFloat, SupportsFloat]):
        self._reward_range = value

    @property
    def metadata(self) -> dict:
        """Returns the environment metadata."""
        if self._metadata is None:
            return self.env.metadata
        return self._metadata

    @metadata.setter
    def metadata(self, value):
        self._metadata = value

    def step(self, action: ActType) -> Tuple[ObsType, float, bool, dict]:
        """Steps through the environment with action."""
        return self.env.step(action)

    def reset(self, **kwargs) -> Union[ObsType, Tuple[ObsType, dict]]:
        """Resets the environment with kwargs."""
        return self.env.reset(**kwargs)

    def render(self, **kwargs):
        """Renders the environment with kwargs."""
        return self.env.render(**kwargs)

    def close(self):
        """Closes the environment."""
        return self.env.close()

    def seed(self, seed=None):
        """Seeds the environment."""
        return self.env.seed(seed)

    def __str__(self):
        """Returns the wrapper name and the unwrapped environment string."""
        return f"<{type(self).__name__}{self.env}>"

    def __repr__(self):
        """Returns the string representation of the wrapper."""
        return str(self)

    @property
    def unwrapped(self) -> Env:
        """Returns the base environment of the wrapper."""
        return self.env.unwrapped


class ObservationWrapper(Wrapper):
    """Superclass of wrappers that can modify observations using :meth:`observation` for :meth:`reset` and :meth:`step`.

    If you would like to apply a function to the observation that is returned by the base environment before
    passing it to learning code, you can simply inherit from :class:`ObservationWrapper` and overwrite the method
    :meth:`observation` to implement that transformation. The transformation defined in that method must be
    defined on the base environment’s observation space. However, it may take values in a different space.
    In that case, you need to specify the new observation space of the wrapper by setting :attr:`self.observation_space`
    in the :meth:`__init__` method of your wrapper.

    For example, you might have a 2D navigation task where the environment returns dictionaries as observations with
    keys ``"agent_position"`` and ``"target_position"``. A common thing to do might be to throw away some degrees of
    freedom and only consider the position of the target relative to the agent, i.e.
    ``observation["target_position"] - observation["agent_position"]``. For this, you could implement an
    observation wrapper like this::

        class RelativePosition(gym.ObservationWrapper):
            def __init__(self, env):
                super().__init__(env)
                self.observation_space = Box(shape=(2,), low=-np.inf, high=np.inf)

            def observation(self, obs):
                return obs["target"] - obs["agent"]

    Among others, Gym provides the observation wrapper :class:`TimeAwareObservation`, which adds information about the
    index of the timestep to the observation.
    """

    def reset(self, **kwargs):
        """Resets the environment, returning a modified observation using :meth:`self.observation`."""
        if kwargs.get("return_info", False):
            obs, info = self.env.reset(**kwargs)
            return self.observation(obs), info
        else:
            return self.observation(self.env.reset(**kwargs))

    def step(self, action):
        """Returns a modified observation using :meth:`self.observation` after calling :meth:`env.step`."""
        observation, reward, done, info = self.env.step(action)
        return self.observation(observation), reward, done, info

    def observation(self, observation):
        """Returns a modified observation."""
        raise NotImplementedError


class RewardWrapper(Wrapper):
    """Superclass of wrappers that can modify the returning reward from a step.

    If you would like to apply a function to the reward that is returned by the base environment before
    passing it to learning code, you can simply inherit from :class:`RewardWrapper` and overwrite the method
    :meth:`reward` to implement that transformation.
    This transformation might change the reward range; to specify the reward range of your wrapper,
    you can simply define :attr:`self.reward_range` in :meth:`__init__`.

    Let us look at an example: Sometimes (especially when we do not have control over the reward
    because it is intrinsic), we want to clip the reward to a range to gain some numerical stability.
    To do that, we could, for instance, implement the following wrapper::

        class ClipReward(gym.RewardWrapper):
            def __init__(self, env, min_reward, max_reward):
                super().__init__(env)
                self.min_reward = min_reward
                self.max_reward = max_reward
                self.reward_range = (min_reward, max_reward)

            def reward(self, reward):
                return np.clip(reward, self.min_reward, self.max_reward)
    """

    def step(self, action):
        """Modifies the reward using :meth:`self.reward` after the environment :meth:`env.step`."""
        observation, reward, done, info = self.env.step(action)
        return observation, self.reward(reward), done, info

    def reward(self, reward):
        """Returns a modified ``reward``."""
        raise NotImplementedError


class ActionWrapper(Wrapper):
    """Superclass of wrappers that can modify the action before :meth:`env.step`.

    If you would like to apply a function to the action before passing it to the base environment,
    you can simply inherit from :class:`ActionWrapper` and overwrite the method :meth:`action` to implement
    that transformation. The transformation defined in that method must take values in the base environment’s
    action space. However, its domain might differ from the original action space.
    In that case, you need to specify the new action space of the wrapper by setting :attr:`self.action_space` in
    the :meth:`__init__` method of your wrapper.

    Let’s say you have an environment with action space of type :class:`gym.spaces.Box`, but you would only like
    to use a finite subset of actions. Then, you might want to implement the following wrapper::

        class DiscreteActions(gym.ActionWrapper):
            def __init__(self, env, disc_to_cont):
                super().__init__(env)
                self.disc_to_cont = disc_to_cont
                self.action_space = Discrete(len(disc_to_cont))

            def action(self, act):
                return self.disc_to_cont[act]

        if __name__ == "__main__":
            env = gym.make("LunarLanderContinuous-v2")
            wrapped_env = DiscreteActions(env, [np.array([1,0]), np.array([-1,0]),
                                                np.array([0,1]), np.array([0,-1])])
            print(wrapped_env.action_space)         #Discrete(4)


    Among others, Gym provides the action wrappers :class:`ClipAction` and :class:`RescaleAction`.
    """

    def step(self, action):
        """Runs the environment :meth:`env.step` using the modified ``action`` from :meth:`self.action`."""
        return self.env.step(self.action(action))

    def action(self, action):
        """Returns a modified action before :meth:`env.step` is called."""
        raise NotImplementedError

    def reverse_action(self, action):
        """Returns a reversed ``action``."""
        raise NotImplementedError<|MERGE_RESOLUTION|>--- conflicted
+++ resolved
@@ -1,11 +1,5 @@
 """Core API for Environment, Wrapper, ActionWrapper, RewardWrapper and ObservationWrapper."""
-<<<<<<< HEAD
 from typing import Generic, Optional, SupportsFloat, Tuple, TypeVar, Union
-=======
-from __future__ import annotations
-
-from typing import Generic, Optional, SupportsFloat, TypeVar, Union
->>>>>>> 273e3f22
 
 from gym import spaces
 from gym.logger import deprecation
@@ -66,11 +60,7 @@
     def np_random(self, value: RandomNumberGenerator):
         self._np_random = value
 
-<<<<<<< HEAD
     def step(self, action: ActType) -> Tuple[ObsType, float, bool, dict]:
-=======
-    def step(self, action: ActType) -> tuple[ObsType, float, bool, dict]:
->>>>>>> 273e3f22
         """Run one timestep of the environment's dynamics.
 
         When end of episode is reached, you are responsible for calling :meth:`reset` to reset this environment's state.
