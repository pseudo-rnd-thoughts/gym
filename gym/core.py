"""Core API for Environment, Wrapper, ActionWrapper, RewardWrapper and ObservationWrapper."""
from __future__ import annotations

from abc import abstractmethod
from typing import Generic, Optional, SupportsFloat, TypeVar, Union

from gym import spaces
from gym.logger import deprecation
from gym.utils import seeding
from gym.utils.seeding import RandomNumberGenerator

ObsType = TypeVar("ObsType")
ActType = TypeVar("ActType")


class Env(Generic[ObsType, ActType]):
    r"""The main OpenAI Gym class.
<<<<<<< HEAD
=======

    It encapsulates an environment with arbitrary behind-the-scenes dynamics.
    An environment can be partially or fully observed.
>>>>>>> 1c62d3c6

    It encapsulates an environment with arbitrary behind-the-scenes dynamics.
    An environment can be partially or fully observed.

<<<<<<< HEAD
    The main API methods that users of this class need to know are:
    - :meth:`step` - Takes a step in the environment using an action returning the next observation,
        reward, if the environment terminated and more information.
    - :meth:`reset` - Resets the environment to an initial state, returning the initial observation.
    - :meth:`render` - Renders the environment observation with modes depending on the output
    - :meth:`close` - Closes the environment, important for rendering where pygame is imported
    - :meth:`seed` - Seeds the environment's random number generator, this is deprecated function for :meth:`reset(seed)`.

    And set the following attributes:
=======
    - :meth:`step` - Takes a step in the environment using an action returning the next observation, reward,
      if the environment terminated and more information.
    - :meth:`reset` - Resets the environment to an initial state, returning the initial observation.
    - :meth:`render` - Renders the environment observation with modes depending on the output
    - :meth:`close` - Closes the environment, important for rendering where pygame is imported
    - :meth:`seed` - Seeds the environment's random number generator, :deprecated: in favor of `Env.reset(seed=seed)`.

    And set the following attributes:

>>>>>>> 1c62d3c6
    - :attr:`action_space` - The Space object corresponding to valid actions
    - :attr:`observation_space` - The Space object corresponding to valid observations
    - :attr:`reward_range` - A tuple corresponding to the minimum and maximum possible rewards
    - :attr:`spec` - An environment spec that contains the information used to initialise the environment from `gym.make`
    - :attr:`metadata` - The metadata of the environment, i.e. render modes
    - :attr:`np_random` - The random number generator for the environment

<<<<<<< HEAD
    Note: a default reward range set to [-\inf,+\inf] already exists. Set it if you want a narrower range.
=======
    Note: a default reward range set to :math:`(-\infty,+\infty)` already exists. Set it if you want a narrower range.
>>>>>>> 1c62d3c6
    """

    # Set this in SOME subclasses
    metadata = {"render_modes": []}
    reward_range = (-float("inf"), float("inf"))
    spec = None

    # Set these in ALL subclasses
    action_space: spaces.Space[ActType]
    observation_space: spaces.Space[ObsType]

    # Created
    _np_random: Optional[RandomNumberGenerator] = None

    @property
    def np_random(self) -> RandomNumberGenerator:
<<<<<<< HEAD
        """Returns the environment's internal :attr:`_np_random` that if not set will initialises with a random seed."""
=======
        """Returns the environment's internal :attr:`_np_random` that if not set will initialise with a random seed."""
>>>>>>> 1c62d3c6
        if self._np_random is None:
            self._np_random, seed = seeding.np_random()
        return self._np_random

    @np_random.setter
    def np_random(self, value: RandomNumberGenerator):
        self._np_random = value

    @abstractmethod
    def step(self, action: ActType) -> tuple[ObsType, float, bool, dict]:
        """Run one timestep of the environment's dynamics.

        When end of episode is reached, you are responsible for calling :meth:`reset` to reset this environment's state.
        Accepts an action and returns a tuple `(observation, reward, done, info)`.

        Args:
            action (object): an action provided by the agent

        Returns:
<<<<<<< HEAD
            ``(observation, reward, done, info)``: A tuple containing the environment's current `observation`, `reward` for the previous step,
            `done` if the episode has terminated and `info` for more information about the step.
            For the `observation` this will be an element of the environment's :attr:`observation_space`. This may, for instance, be a numpy array containing the positions and velocities of certain objects.
            For the `reward` will be the amount of reward returned after previous action.
            `done` is whether the episode has ended, in which case further :meth:`step` calls will return undefined results.
            A done signal may be emitted for different reasons: Maybe the task underlying the environment was solved successfully, a certain timelimit was exceeded, or the physics simulation has entered an invalid state.
            `info` may contain additional information regarding the reason for a ``done`` signal.
            `info` contains auxiliary diagnostic information (helpful for debugging, learning, and logging). This might, for instance, contain: metrics that describe the agent's performance state, variables that are hidden from observations,
            information that distinguishes truncation and termination or individual reward terms that are combined to produce the total reward
=======
            observation (object): this will be an element of the environment's :attr:`observation_space`.
                This may, for instance, be a numpy array containing the positions and velocities of certain objects.
            reward (float): The amount of reward returned as a result of taking the action.
            done (bool): A boolean value for if the episode has ended, in which case further :meth:`step` calls will return undefined results.
                A done signal may be emitted for different reasons: Maybe the task underlying the environment was solved successfully,
                a certain timelimit was exceeded, or the physics simulation has entered an invalid state.
            info (dictionary): A dictionary that may contain additional information regarding the reason for a ``done`` signal.
                `info` contains auxiliary diagnostic information (helpful for debugging, learning, and logging).
                This might, for instance, contain: metrics that describe the agent's performance state, variables that are
                hidden from observations, information that distinguishes truncation and termination or individual reward terms
                that are combined to produce the total reward
>>>>>>> 1c62d3c6
        """
        raise NotImplementedError

    @abstractmethod
    def reset(
        self,
        *,
        seed: Optional[int] = None,
        return_info: bool = False,
        options: Optional[dict] = None,
    ) -> Union[ObsType, tuple[ObsType, dict]]:
        """Resets the environment to an initial state and returns the initial observation.

<<<<<<< HEAD
        This method can reset the environment's random number
        generator(s) if :param:`seed` is an integer or if the environment has not
        yet initialized a random number generator. If the environment already
        has a random number generator and :meth:`reset` is called with ``seed=None``,
        the RNG should not be reset.
        Moreover, :meth:`reset` should (in the typical use case) be called with an
        integer seed right after initialization and then never again.

        Args:
            seed (int or None): The seed that is used to initialize the environment's PRNG.
                If the environment does not already have a PRNG and ``seed=None`` (the default option) is passed, a seed will be chosen from some source of entropy (e.g. timestamp or /dev/urandom).
                However, if the environment already has a PRNG and ``seed=None`` is passed, the PRNG will *not* be reset. If you pass an integer, the PRNG will be reset even if it already exists.
                Usually, you want to pass an integer *right after the environment has been initialized and then never again*. Please refer to the minimal example above to see this paradigm in action.
            return_info (bool): If true, return additional information along with initial observation. This info should be analogous to the info returned in :meth:`step`
            options (dict or None): Additional information to specify how the environment is reset (optional, depending on the specific environment)
=======
        This method can reset the environment's random number generator(s) if ``seed`` is an integer or
        if the environment has not yet initialized a random number generator.
        If the environment already has a random number generator and :meth:`reset` is called with ``seed=None``,
        the RNG should not be reset. Moreover, :meth:`reset` should (in the typical use case) be called with an
        integer seed right after initialization and then never again.

        Args:
            seed (optional int): The seed that is used to initialize the environment's PRNG.
                If the environment does not already have a PRNG and ``seed=None`` (the default option) is passed,
                a seed will be chosen from some source of entropy (e.g. timestamp or /dev/urandom).
                However, if the environment already has a PRNG and ``seed=None`` is passed, the PRNG will *not* be reset.
                If you pass an integer, the PRNG will be reset even if it already exists.
                Usually, you want to pass an integer *right after the environment has been initialized and then never again*.
                Please refer to the minimal example above to see this paradigm in action.
            return_info (bool): If true, return additional information along with initial observation.
                This info should be analogous to the info returned in :meth:`step`
            options (optional dict): Additional information to specify how the environment is reset (optional,
                depending on the specific environment)
>>>>>>> 1c62d3c6


        Returns:
            observation (object): Observation of the initial state. This will be an element of :attr:`observation_space`
                (typically a numpy array) and is analogous to the observation returned by :meth:`step`.
            info (optional dictionary): This will *only* be returned if ``return_info=True`` is passed.
                It contains auxiliary information complementing ``observation``. This dictionary should be analogous to
                the ``info`` returned by :meth:`step`.
        """
        # Initialize the RNG if the seed is manually passed
        if seed is not None:
            self._np_random, seed = seeding.np_random(seed)

    @abstractmethod
    def render(self, mode="human"):
        """Renders the environment.

        A set of supported modes varies per environment. (And some
        third-party environments may not support rendering at all.)
        By convention, if mode is:

        - human: render to the current display or terminal and
          return nothing. Usually for human consumption.
        - rgb_array: Return a numpy.ndarray with shape (x, y, 3),
          representing RGB values for an x-by-y pixel image, suitable
          for turning into a video.
        - ansi: Return a string (str) or StringIO.StringIO containing a
          terminal-style text representation. The text can include newlines
          and ANSI escape sequences (e.g. for colors).

        Note:
            Make sure that your class's metadata 'render_modes' key includes
            the list of supported modes. It's recommended to call super()
            in implementations to use the functionality of this method.

        Example:
            >>> class MyEnv(Env):
            ...    metadata = {'render_modes': ['human', 'rgb_array']}
            ...
            ...    def render(self, mode='human'):
            ...        if mode == 'rgb_array':
            ...            return np.array(...) # return RGB frame suitable for video
            ...        elif mode == 'human':
            ...            ... # pop up a window and render
            ...        else:
            ...            super(MyEnv, self).render(mode=mode) # just raise an exception

        Example:
            >>> class MyEnv(Env):
            ...    metadata = {'render_modes': ['human', 'rgb_array']}
            ...
            ...    def render(self, mode='human'):
            ...        if mode == 'rgb_array':
            ...            return np.array(...) # return RGB frame suitable for video
            ...        elif mode == 'human':
            ...            ... # pop up a window and render
            ...        else:
            ...            super(MyEnv, self).render(mode=mode) # just raise an exception

        Args:
            mode: the mode to render with, valid modes are `env.metadata["render_modes"]`
        """
        raise NotImplementedError

    def close(self):
        """Override close in your subclass to perform any necessary cleanup.

        Environments will automatically :meth:`close()` themselves when
        garbage collected or when the program exits.
        """
        pass

    def seed(self, seed=None):
<<<<<<< HEAD
        """Deprecated function that sets the seed for the env's random number generator(s).
=======
        """:deprecated: function that sets the seed for the environment's random number generator(s).
>>>>>>> 1c62d3c6

        Use `env.reset(seed=seed)` as the new API for setting the seed of the environment.

        Note:
            Some environments use multiple pseudorandom number generators.
            We want to capture all such seeds used in order to ensure that
            there aren't accidental correlations between multiple generators.

        Args:
            seed(Optional int): The seed value for the random number geneartor

        Returns:
            seeds (List[int]): Returns the list of seeds used in this environment's random
              number generators. The first value in the list should be the
              "main" seed, or the value which a reproducer should pass to
              'seed'. Often, the main seed equals the provided 'seed', but
              this won't be true `if seed=None`, for example.
        """
        deprecation(
            "Function `env.seed(seed)` is marked as deprecated and will be removed in the future. "
            "Please use `env.reset(seed=seed)` instead."
        )
        self._np_random, seed = seeding.np_random(seed)
        return [seed]

    @property
    def unwrapped(self) -> Env:
        """Returns the base non-wrapped environment.

        Returns:
            gym.Env: The base non-wrapped gym.Env instance
        """
        return self

    def __str__(self):
        """Returns a string of the environment with the spec id if specified."""
        if self.spec is None:
            return f"<{type(self).__name__} instance>"
        else:
            return f"<{type(self).__name__}<{self.spec.id}>>"

    def __enter__(self):
        """Support with-statement for the environment."""
        return self

    def __exit__(self, *args):
        """Support with-statement for the environment."""
        self.close()
        # propagate exception
        return False


class Wrapper(Env[ObsType, ActType]):
    """Wraps an environment to allow a modular transformation of the :meth:`step` and :meth:`reset` methods.

    This class is the base class for all wrappers. The subclass could override
    some methods to change the behavior of the original environment without touching the
    original code.

    Note:
        Don't forget to call ``super().__init__(env)`` if the subclass overrides :meth:`__init__`.
    """

    def __init__(self, env: Env):
        """Wraps an environment to allow a modular transformation of the :meth:`step` and :meth:`reset` methods.

        Args:
            env: The environment to wrap
        """
        self.env = env

        self._action_space: Optional[spaces.Space] = None
        self._observation_space: Optional[spaces.Space] = None
        self._reward_range: Optional[tuple[SupportsFloat, SupportsFloat]] = None
        self._metadata: Optional[dict] = None

    def __getattr__(self, name):
<<<<<<< HEAD
        """Returns an attribute with :param:`name`, unless :param:`name` starts with an underscore."""
=======
        """Returns an attribute with ``name``, unless ``name`` starts with an underscore."""
>>>>>>> 1c62d3c6
        if name.startswith("_"):
            raise AttributeError(f"accessing private attribute '{name}' is prohibited")
        return getattr(self.env, name)

    @property
    def spec(self):
        """Returns the environment specification."""
        return self.env.spec

    @classmethod
    def class_name(cls):
        """Returns the class name of the wrapper."""
        return cls.__name__

    @property
    def action_space(self) -> spaces.Space[ActType]:
        """Returns the action space of the environment."""
        if self._action_space is None:
            return self.env.action_space
        return self._action_space

    @action_space.setter
    def action_space(self, space: spaces.Space):
        self._action_space = space

    @property
    def observation_space(self) -> spaces.Space:
        """Returns the observation space of the environment."""
        if self._observation_space is None:
            return self.env.observation_space
        return self._observation_space

    @observation_space.setter
    def observation_space(self, space: spaces.Space):
        self._observation_space = space

    @property
    def reward_range(self) -> tuple[SupportsFloat, SupportsFloat]:
        """Return the reward range of the environment."""
        if self._reward_range is None:
            return self.env.reward_range
        return self._reward_range

    @reward_range.setter
    def reward_range(self, value: tuple[SupportsFloat, SupportsFloat]):
        self._reward_range = value

    @property
    def metadata(self) -> dict:
        """Returns the environment metadata."""
        if self._metadata is None:
            return self.env.metadata
        return self._metadata

    @metadata.setter
    def metadata(self, value):
        self._metadata = value

    def step(self, action: ActType) -> tuple[ObsType, float, bool, dict]:
        """Steps through the environment with action."""
        return self.env.step(action)

    def reset(self, **kwargs) -> Union[ObsType, tuple[ObsType, dict]]:
        """Resets the environment with kwargs."""
        return self.env.reset(**kwargs)

    def render(self, **kwargs):
        """Renders the environment with kwargs."""
        return self.env.render(**kwargs)

    def close(self):
        """Closes the environment."""
        return self.env.close()

    def seed(self, seed=None):
        """Seeds the environment."""
        return self.env.seed(seed)

    def __str__(self):
        """Returns the wrapper name and the unwrapped environment string."""
        return f"<{type(self).__name__}{self.env}>"

    def __repr__(self):
        """Returns the string representation of the wrapper."""
        return str(self)

    @property
    def unwrapped(self) -> Env:
        """Returns the base environment of the wrapper."""
        return self.env.unwrapped


class ObservationWrapper(Wrapper):
    """A wrapper that can modify observations using :meth:`observation` for :meth:`reset` and :meth:`step`."""

    def reset(self, **kwargs):
        """Resets the environment, returning a modified observation using :meth:`self.observation`."""
        if kwargs.get("return_info", False):
            obs, info = self.env.reset(**kwargs)
            return self.observation(obs), info
        else:
            return self.observation(self.env.reset(**kwargs))

    def step(self, action):
        """Returns a modified observation using :meth:`self.observation` after calling :meth:`env.step`."""
        observation, reward, done, info = self.env.step(action)
        return self.observation(observation), reward, done, info

    @abstractmethod
    def observation(self, observation):
        """Returns a modified observation."""
        raise NotImplementedError


class RewardWrapper(Wrapper):
    """A wrapper that can modify the returning reward from a step."""

    def step(self, action):
        """Modifies the reward using :meth:`self.reward` after the environment :meth:`env.step`."""
        observation, reward, done, info = self.env.step(action)
        return observation, self.reward(reward), done, info

    @abstractmethod
    def reward(self, reward):
<<<<<<< HEAD
        """Returns a modified :param:`reward`."""
=======
        """Returns a modified ``reward``."""
>>>>>>> 1c62d3c6
        raise NotImplementedError


class ActionWrapper(Wrapper):
    """A wrapper that can modify the action before :meth:`env.step`."""

    def step(self, action):
<<<<<<< HEAD
        """Runs the environment :meth:`env.step` using the modified :param:`action` from :meth:`self.action`."""
=======
        """Runs the environment :meth:`env.step` using the modified ``action`` from :meth:`self.action`."""
>>>>>>> 1c62d3c6
        return self.env.step(self.action(action))

    @abstractmethod
    def action(self, action):
        """Returns a modified action before :meth:`env.step` is called."""
        raise NotImplementedError

    @abstractmethod
    def reverse_action(self, action):
<<<<<<< HEAD
        """Returns a reversed :param:`action`."""
=======
        """Returns a reversed ``action``."""
>>>>>>> 1c62d3c6
        raise NotImplementedError<|MERGE_RESOLUTION|>--- conflicted
+++ resolved
@@ -15,27 +15,12 @@
 
 class Env(Generic[ObsType, ActType]):
     r"""The main OpenAI Gym class.
-<<<<<<< HEAD
-=======
 
     It encapsulates an environment with arbitrary behind-the-scenes dynamics.
     An environment can be partially or fully observed.
->>>>>>> 1c62d3c6
-
-    It encapsulates an environment with arbitrary behind-the-scenes dynamics.
-    An environment can be partially or fully observed.
-
-<<<<<<< HEAD
+
     The main API methods that users of this class need to know are:
-    - :meth:`step` - Takes a step in the environment using an action returning the next observation,
-        reward, if the environment terminated and more information.
-    - :meth:`reset` - Resets the environment to an initial state, returning the initial observation.
-    - :meth:`render` - Renders the environment observation with modes depending on the output
-    - :meth:`close` - Closes the environment, important for rendering where pygame is imported
-    - :meth:`seed` - Seeds the environment's random number generator, this is deprecated function for :meth:`reset(seed)`.
-
-    And set the following attributes:
-=======
+
     - :meth:`step` - Takes a step in the environment using an action returning the next observation, reward,
       if the environment terminated and more information.
     - :meth:`reset` - Resets the environment to an initial state, returning the initial observation.
@@ -45,7 +30,6 @@
 
     And set the following attributes:
 
->>>>>>> 1c62d3c6
     - :attr:`action_space` - The Space object corresponding to valid actions
     - :attr:`observation_space` - The Space object corresponding to valid observations
     - :attr:`reward_range` - A tuple corresponding to the minimum and maximum possible rewards
@@ -53,11 +37,7 @@
     - :attr:`metadata` - The metadata of the environment, i.e. render modes
     - :attr:`np_random` - The random number generator for the environment
 
-<<<<<<< HEAD
-    Note: a default reward range set to [-\inf,+\inf] already exists. Set it if you want a narrower range.
-=======
     Note: a default reward range set to :math:`(-\infty,+\infty)` already exists. Set it if you want a narrower range.
->>>>>>> 1c62d3c6
     """
 
     # Set this in SOME subclasses
@@ -74,11 +54,7 @@
 
     @property
     def np_random(self) -> RandomNumberGenerator:
-<<<<<<< HEAD
-        """Returns the environment's internal :attr:`_np_random` that if not set will initialises with a random seed."""
-=======
         """Returns the environment's internal :attr:`_np_random` that if not set will initialise with a random seed."""
->>>>>>> 1c62d3c6
         if self._np_random is None:
             self._np_random, seed = seeding.np_random()
         return self._np_random
@@ -98,17 +74,6 @@
             action (object): an action provided by the agent
 
         Returns:
-<<<<<<< HEAD
-            ``(observation, reward, done, info)``: A tuple containing the environment's current `observation`, `reward` for the previous step,
-            `done` if the episode has terminated and `info` for more information about the step.
-            For the `observation` this will be an element of the environment's :attr:`observation_space`. This may, for instance, be a numpy array containing the positions and velocities of certain objects.
-            For the `reward` will be the amount of reward returned after previous action.
-            `done` is whether the episode has ended, in which case further :meth:`step` calls will return undefined results.
-            A done signal may be emitted for different reasons: Maybe the task underlying the environment was solved successfully, a certain timelimit was exceeded, or the physics simulation has entered an invalid state.
-            `info` may contain additional information regarding the reason for a ``done`` signal.
-            `info` contains auxiliary diagnostic information (helpful for debugging, learning, and logging). This might, for instance, contain: metrics that describe the agent's performance state, variables that are hidden from observations,
-            information that distinguishes truncation and termination or individual reward terms that are combined to produce the total reward
-=======
             observation (object): this will be an element of the environment's :attr:`observation_space`.
                 This may, for instance, be a numpy array containing the positions and velocities of certain objects.
             reward (float): The amount of reward returned as a result of taking the action.
@@ -120,7 +85,6 @@
                 This might, for instance, contain: metrics that describe the agent's performance state, variables that are
                 hidden from observations, information that distinguishes truncation and termination or individual reward terms
                 that are combined to produce the total reward
->>>>>>> 1c62d3c6
         """
         raise NotImplementedError
 
@@ -134,23 +98,6 @@
     ) -> Union[ObsType, tuple[ObsType, dict]]:
         """Resets the environment to an initial state and returns the initial observation.
 
-<<<<<<< HEAD
-        This method can reset the environment's random number
-        generator(s) if :param:`seed` is an integer or if the environment has not
-        yet initialized a random number generator. If the environment already
-        has a random number generator and :meth:`reset` is called with ``seed=None``,
-        the RNG should not be reset.
-        Moreover, :meth:`reset` should (in the typical use case) be called with an
-        integer seed right after initialization and then never again.
-
-        Args:
-            seed (int or None): The seed that is used to initialize the environment's PRNG.
-                If the environment does not already have a PRNG and ``seed=None`` (the default option) is passed, a seed will be chosen from some source of entropy (e.g. timestamp or /dev/urandom).
-                However, if the environment already has a PRNG and ``seed=None`` is passed, the PRNG will *not* be reset. If you pass an integer, the PRNG will be reset even if it already exists.
-                Usually, you want to pass an integer *right after the environment has been initialized and then never again*. Please refer to the minimal example above to see this paradigm in action.
-            return_info (bool): If true, return additional information along with initial observation. This info should be analogous to the info returned in :meth:`step`
-            options (dict or None): Additional information to specify how the environment is reset (optional, depending on the specific environment)
-=======
         This method can reset the environment's random number generator(s) if ``seed`` is an integer or
         if the environment has not yet initialized a random number generator.
         If the environment already has a random number generator and :meth:`reset` is called with ``seed=None``,
@@ -169,7 +116,6 @@
                 This info should be analogous to the info returned in :meth:`step`
             options (optional dict): Additional information to specify how the environment is reset (optional,
                 depending on the specific environment)
->>>>>>> 1c62d3c6
 
 
         Returns:
@@ -217,18 +163,6 @@
             ...        else:
             ...            super(MyEnv, self).render(mode=mode) # just raise an exception
 
-        Example:
-            >>> class MyEnv(Env):
-            ...    metadata = {'render_modes': ['human', 'rgb_array']}
-            ...
-            ...    def render(self, mode='human'):
-            ...        if mode == 'rgb_array':
-            ...            return np.array(...) # return RGB frame suitable for video
-            ...        elif mode == 'human':
-            ...            ... # pop up a window and render
-            ...        else:
-            ...            super(MyEnv, self).render(mode=mode) # just raise an exception
-
         Args:
             mode: the mode to render with, valid modes are `env.metadata["render_modes"]`
         """
@@ -243,11 +177,7 @@
         pass
 
     def seed(self, seed=None):
-<<<<<<< HEAD
-        """Deprecated function that sets the seed for the env's random number generator(s).
-=======
         """:deprecated: function that sets the seed for the environment's random number generator(s).
->>>>>>> 1c62d3c6
 
         Use `env.reset(seed=seed)` as the new API for setting the seed of the environment.
 
@@ -325,11 +255,7 @@
         self._metadata: Optional[dict] = None
 
     def __getattr__(self, name):
-<<<<<<< HEAD
-        """Returns an attribute with :param:`name`, unless :param:`name` starts with an underscore."""
-=======
         """Returns an attribute with ``name``, unless ``name`` starts with an underscore."""
->>>>>>> 1c62d3c6
         if name.startswith("_"):
             raise AttributeError(f"accessing private attribute '{name}' is prohibited")
         return getattr(self.env, name)
@@ -454,11 +380,7 @@
 
     @abstractmethod
     def reward(self, reward):
-<<<<<<< HEAD
-        """Returns a modified :param:`reward`."""
-=======
         """Returns a modified ``reward``."""
->>>>>>> 1c62d3c6
         raise NotImplementedError
 
 
@@ -466,11 +388,7 @@
     """A wrapper that can modify the action before :meth:`env.step`."""
 
     def step(self, action):
-<<<<<<< HEAD
-        """Runs the environment :meth:`env.step` using the modified :param:`action` from :meth:`self.action`."""
-=======
         """Runs the environment :meth:`env.step` using the modified ``action`` from :meth:`self.action`."""
->>>>>>> 1c62d3c6
         return self.env.step(self.action(action))
 
     @abstractmethod
@@ -480,9 +398,5 @@
 
     @abstractmethod
     def reverse_action(self, action):
-<<<<<<< HEAD
-        """Returns a reversed :param:`action`."""
-=======
         """Returns a reversed ``action``."""
->>>>>>> 1c62d3c6
         raise NotImplementedError