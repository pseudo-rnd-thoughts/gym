"""Implementation of a space that represents the cartesian product of other spaces."""
from __future__ import annotations

from typing import Iterable, Optional, Sequence

import numpy as np

from gym.spaces.space import Space
from gym.utils import seeding


class Tuple(Space[tuple], Sequence):
    """A tuple (more precisely: the cartesian product) of :class:`Space` instances.

    Elements of this space are tuples of elements of the constituent spaces.

    Example usage::

<<<<<<< HEAD
        >>> from gym.spaces import Discrete
        >>> observation_space = Tuple((Discrete(2), Discrete(3)))
=======
        >> observation_space = spaces.Tuple((spaces.Discrete(2), spaces.Box(-1, 1, shape=(2,))))
        >> observation_space.sample()
        (0, array([0.03633198, 0.42370757], dtype=float32))
>>>>>>> 745e7059
    """

    def __init__(
        self,
        spaces: Iterable[Space],
        seed: Optional[int | list[int] | seeding.RandomNumberGenerator] = None,
    ):
        r"""Constructor of :class:`Tuple`` space.

        The generated instance will represent the cartesian product :math:`\text{spaces}[0] \times ... \times \text{spaces}[-1]`.

        Args:
            spaces (Iterable[Space]): The spaces that are involved in the cartesian product.
            seed: Optionally, you can use this argument to seed the RNGs of the ``spaces`` to ensure reproducible sampling.
        """
        spaces = tuple(spaces)
        self.spaces = spaces
        for space in spaces:
            assert isinstance(
                space, Space
            ), "Elements of the tuple must be instances of gym.Space"
        super().__init__(None, None, seed)  # type: ignore

    def seed(self, seed: Optional[int | list[int]] = None) -> list:
        """Seed the PRNG of this space and all subspaces."""
        seeds = []

        if isinstance(seed, list):
            for i, space in enumerate(self.spaces):
                seeds += space.seed(seed[i])
        elif isinstance(seed, int):
            seeds = super().seed(seed)
            try:
                subseeds = self.np_random.choice(
                    np.iinfo(int).max,
                    size=len(self.spaces),
                    replace=False,  # unique subseed for each subspace
                )
            except ValueError:
                subseeds = self.np_random.choice(
                    np.iinfo(int).max,
                    size=len(self.spaces),
                    replace=True,  # we get more than INT_MAX subspaces
                )

            for subspace, subseed in zip(self.spaces, subseeds):
                seeds.append(subspace.seed(int(subseed))[0])
        elif seed is None:
            for space in self.spaces:
                seeds += space.seed(seed)
        else:
            raise TypeError("Passed seed not of an expected type: list or int or None")

        return seeds

    def sample(self) -> tuple:
        """Generates a single random sample inside this space.

        This method draws independent samples from the subspaces.
        """
        return tuple(space.sample() for space in self.spaces)

    def contains(self, x) -> bool:
        """Return boolean specifying if x is a valid member of this space."""
        if isinstance(x, (list, np.ndarray)):
            x = tuple(x)  # Promote list and ndarray to tuple for contains check
        return (
            isinstance(x, tuple)
            and len(x) == len(self.spaces)
            and all(space.contains(part) for (space, part) in zip(self.spaces, x))
        )

    def __repr__(self) -> str:
        """Gives a string representation of this space."""
        return "Tuple(" + ", ".join([str(s) for s in self.spaces]) + ")"

    def to_jsonable(self, sample_n: Sequence) -> list:
        """Convert a batch of samples from this space to a JSONable data type."""
        # serialize as list-repr of tuple of vectors
        return [
            space.to_jsonable([sample[i] for sample in sample_n])
            for i, space in enumerate(self.spaces)
        ]

    def from_jsonable(self, sample_n) -> list:
        """Convert a JSONable data type to a batch of samples from this space."""
        return [
            sample
            for sample in zip(
                *[
                    space.from_jsonable(sample_n[i])
                    for i, space in enumerate(self.spaces)
                ]
            )
        ]

    def __getitem__(self, index: int) -> Space:
        """Get the subspace at specific `index`."""
        return self.spaces[index]

    def __len__(self) -> int:
        """Get the number of subspaces that are involved in the cartesian product."""
        return len(self.spaces)

    def __eq__(self, other) -> bool:
        """Check whether ``other`` is equivalent to this instance."""
        return isinstance(other, Tuple) and self.spaces == other.spaces<|MERGE_RESOLUTION|>--- conflicted
+++ resolved
@@ -16,14 +16,10 @@
 
     Example usage::
 
-<<<<<<< HEAD
-        >>> from gym.spaces import Discrete
-        >>> observation_space = Tuple((Discrete(2), Discrete(3)))
-=======
-        >> observation_space = spaces.Tuple((spaces.Discrete(2), spaces.Box(-1, 1, shape=(2,))))
-        >> observation_space.sample()
+        >>> from gym.spaces import Box, Discrete
+        >>> observation_space = Tuple((Discrete(2), Box(-1, 1, shape=(2,))))
+        >>> observation_space.sample()
         (0, array([0.03633198, 0.42370757], dtype=float32))
->>>>>>> 745e7059
     """
 
     def __init__(
