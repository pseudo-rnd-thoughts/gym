"""Implementation of a space that represents the cartesian product of other spaces."""
from collections.abc import Sequence
from typing import Iterable, List, Optional
from typing import Tuple as TypingTuple
from typing import Union

import numpy as np

from gym.spaces.space import Space
from gym.utils import seeding


class Tuple(Space[tuple], Sequence):
    """A tuple (more precisely: the cartesian product) of :class:`Space` instances.

    Elements of this space are tuples of elements of the constituent spaces.

    Example usage::

        >>> from gym.spaces import Box, Discrete
        >>> observation_space = Tuple((Discrete(2), Box(-1, 1, shape=(2,))))
        >>> observation_space.sample()
        (0, array([0.03633198, 0.42370757], dtype=float32))
    """

    def __init__(
        self,
        spaces: Iterable[Space],
        seed: Optional[Union[int, List[int], seeding.RandomNumberGenerator]] = None,
    ):
        r"""Constructor of :class:`Tuple` space.

        The generated instance will represent the cartesian product :math:`\text{spaces}[0] \times ... \times \text{spaces}[-1]`.

        Args:
            spaces (Iterable[Space]): The spaces that are involved in the cartesian product.
            seed: Optionally, you can use this argument to seed the RNGs of the ``spaces`` to ensure reproducible sampling.
        """
        self.spaces = tuple(spaces)
        for space in self.spaces:
            assert isinstance(
                space, Space
            ), "Elements of the tuple must be instances of gym.Space"
        super().__init__(None, None, seed)  # type: ignore

<<<<<<< HEAD
    def seed(self, seed: Optional[Union[Sequence, int]] = None) -> list:
        """Seed the PRNG of this space and all subspaces."""
=======
    @property
    def is_np_flattenable(self):
        """Checks whether this space can be flattened to a :class:`spaces.Box`."""
        return all(space.is_np_flattenable for space in self.spaces)

    def seed(self, seed: Optional[Union[int, List[int]]] = None) -> list:
        """Seed the PRNG of this space and all subspaces.

        Depending on the type of seed, the subspaces will be seeded differently
        * None - All the subspaces will use a random initial seed
        * Int - The integer is used to seed the `Tuple` space that is used to generate seed values for each of the subspaces. Warning, this does not guarantee unique seeds for all of the subspaces.
        * List - Values used to seed the subspaces. This allows the seeding of multiple composite subspaces (`List(42, 54, ...)`).

        Args:
            seed: An optional list of ints or int to seed the (sub-)spaces.
        """
>>>>>>> a8d4dd7b
        seeds = []

        if isinstance(seed, Sequence):
            assert len(seed) == len(
                self.spaces
            ), f"Expects that the subspaces of seeds equals the number of subspaces. Actual length of seeds: {len(seeds)}, length of subspaces: {len(self.spaces)}"
            for subseed, space in zip(seed, self.spaces):
                seeds += space.seed(subseed)
        elif isinstance(seed, int):
            seeds = super().seed(seed)
            subseeds = self.np_random.integers(
                np.iinfo(np.int32).max, size=len(self.spaces)
            )
            for subspace, subseed in zip(self.spaces, subseeds):
                seeds += subspace.seed(int(subseed))
        elif seed is None:
            for space in self.spaces:
                seeds += space.seed(seed)
        else:
            raise TypeError(
                f"Expected seed type: list, tuple, int or None, actual type: {type(seed)}"
            )

        return seeds

    def sample(self, mask: Optional[TypingTuple[Optional[np.ndarray]]] = None) -> tuple:
        """Generates a single random sample inside this space.

        This method draws independent samples from the subspaces.

        Args:
            mask: An optional tuple of optional masks for each of the subspace's samples,
                expects the same number of masks as spaces

        Returns:
            Tuple of the subspace's samples
        """
        if mask is not None:
            assert isinstance(
                mask, tuple
            ), f"Expected type of mask is tuple, actual type: {type(mask)}"
            assert len(mask) == len(
                self.spaces
            ), f"Expected length of mask is {len(self.spaces)}, actual length: {len(mask)}"

            return tuple(
                space.sample(mask=sub_mask)
                for space, sub_mask in zip(self.spaces, mask)
            )

        return tuple(space.sample() for space in self.spaces)

    def contains(self, x) -> bool:
        """Return boolean specifying if x is a valid member of this space."""
        if isinstance(x, (list, np.ndarray)):
            x = tuple(x)  # Promote list and ndarray to tuple for contains check
        return (
            isinstance(x, tuple)
            and len(x) == len(self.spaces)
            and all(space.contains(part) for (space, part) in zip(self.spaces, x))
        )

    def __repr__(self) -> str:
        """Gives a string representation of this space."""
        return "Tuple(" + ", ".join([str(s) for s in self.spaces]) + ")"

    def to_jsonable(self, sample_n: Sequence) -> list:
        """Convert a batch of samples from this space to a JSONable data type."""
        # serialize as list-repr of tuple of vectors
        return [
            space.to_jsonable([sample[i] for sample in sample_n])
            for i, space in enumerate(self.spaces)
        ]

    def from_jsonable(self, sample_n) -> list:
        """Convert a JSONable data type to a batch of samples from this space."""
        return [
            sample
            for sample in zip(
                *[
                    space.from_jsonable(sample_n[i])
                    for i, space in enumerate(self.spaces)
                ]
            )
        ]

    def __getitem__(self, index: int) -> Space:
        """Get the subspace at specific `index`."""
        return self.spaces[index]

    def __len__(self) -> int:
        """Get the number of subspaces that are involved in the cartesian product."""
        return len(self.spaces)

    def __eq__(self, other) -> bool:
        """Check whether ``other`` is equivalent to this instance."""
        return isinstance(other, Tuple) and self.spaces == other.spaces<|MERGE_RESOLUTION|>--- conflicted
+++ resolved
@@ -43,16 +43,12 @@
             ), "Elements of the tuple must be instances of gym.Space"
         super().__init__(None, None, seed)  # type: ignore
 
-<<<<<<< HEAD
-    def seed(self, seed: Optional[Union[Sequence, int]] = None) -> list:
-        """Seed the PRNG of this space and all subspaces."""
-=======
     @property
     def is_np_flattenable(self):
         """Checks whether this space can be flattened to a :class:`spaces.Box`."""
         return all(space.is_np_flattenable for space in self.spaces)
 
-    def seed(self, seed: Optional[Union[int, List[int]]] = None) -> list:
+    def seed(self, seed: Optional[Union[int, Sequence[int]]] = None) -> list:
         """Seed the PRNG of this space and all subspaces.
 
         Depending on the type of seed, the subspaces will be seeded differently
@@ -63,7 +59,6 @@
         Args:
             seed: An optional list of ints or int to seed the (sub-)spaces.
         """
->>>>>>> a8d4dd7b
         seeds = []
 
         if isinstance(seed, Sequence):
