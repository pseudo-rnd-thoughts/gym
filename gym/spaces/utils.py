--- conflicted
+++ resolved
@@ -194,7 +194,6 @@
     return GraphInstance(nodes, edges, x.edge_links)
 
 
-<<<<<<< HEAD
 @flatten.register(Text)
 def _flatten_text(space: Text, x: str) -> np.ndarray:
     arr = np.full(
@@ -203,11 +202,11 @@
     for i, val in enumerate(x):
         arr[i] = space.character_index(val)
     return arr
-=======
+
 @flatten.register(Sequence)
 def _flatten_sequence(space, x) -> tuple:
     return tuple(flatten(space.feature_space, item) for item in x)
->>>>>>> a8d4dd7b
+
 
 
 @singledispatch
@@ -310,17 +309,16 @@
     return GraphInstance(nodes, edges, x.edge_links)
 
 
-<<<<<<< HEAD
 @unflatten.register(Text)
 def _unflatten_text(space: Text, x: np.ndarray) -> str:
     return "".join(
         [space.character_list[val] for val in x if val < len(space.character_set)]
     )
-=======
+
+
 @unflatten.register(Sequence)
 def _unflatten_sequence(space: Sequence, x: tuple) -> tuple:
     return tuple(unflatten(space.feature_space, item) for item in x)
->>>>>>> a8d4dd7b
 
 
 @singledispatch
@@ -435,14 +433,12 @@
     )
 
 
-<<<<<<< HEAD
 @flatten_space.register(Text)
 def _flatten_space_text(space: Text) -> Box:
     return Box(
         low=0, high=len(space.character_set), shape=(space.max_length,), dtype=np.int32
     )
-=======
+
 @flatten_space.register(Sequence)
 def _flatten_space_sequence(space: Sequence) -> Sequence:
-    return Sequence(flatten_space(space.feature_space))
->>>>>>> a8d4dd7b
+    return Sequence(flatten_space(space.feature_space))