"""Implementation of utility functions that can be applied to spaces.

These functions mostly take care of flattening and unflattening elements of spaces
 to facilitate their usage in learning code.
"""
import operator as op
from collections import OrderedDict
from functools import reduce, singledispatch
from typing import Dict as TypingDict
from typing import TypeVar, Union, cast

import numpy as np

from gym.spaces import (
    Box,
    Dict,
    Discrete,
    Graph,
    GraphInstance,
    MultiBinary,
    MultiDiscrete,
    Sequence,
    Space,
    Text,
    Tuple,
)


@singledispatch
def flatdim(space: Space) -> int:
    """Return the number of dimensions a flattened equivalent of this space would have.

    Example usage::

        >>> from gym.spaces import Discrete
        >>> space = Dict({"position": Discrete(2), "velocity": Discrete(3)})
        >>> flatdim(space)
        5

    Args:
        space: The space to return the number of dimensions of the flattened spaces

    Returns:
        The number of dimensions for the flattened spaces

    Raises:
         NotImplementedError: if the space is not defined in ``gym.spaces``.
         ValueError: if the space cannot be flattened into a :class:`Box`
    """
    if not space.is_np_flattenable:
        raise ValueError(
            f"{space} cannot be flattened to a numpy array, probably because it contains a `Graph` or `Sequence` subspace"
        )

    raise NotImplementedError(f"Unknown space: `{space}`")


@flatdim.register(Box)
@flatdim.register(MultiBinary)
def _flatdim_box_multibinary(space: Union[Box, MultiBinary]) -> int:
    return reduce(op.mul, space.shape, 1)


@flatdim.register(Discrete)
def _flatdim_discrete(space: Discrete) -> int:
    return int(space.n)


@flatdim.register(MultiDiscrete)
def _flatdim_multidiscrete(space: MultiDiscrete) -> int:
    return int(np.sum(space.nvec))


@flatdim.register(Tuple)
def _flatdim_tuple(space: Tuple) -> int:
    if space.is_np_flattenable:
        return sum(flatdim(s) for s in space.spaces)
    raise ValueError(
        f"{space} cannot be flattened to a numpy array, probably because it contains a `Graph` or `Sequence` subspace"
    )


@flatdim.register(Dict)
def _flatdim_dict(space: Dict) -> int:
    if space.is_np_flattenable:
        return sum(flatdim(s) for s in space.spaces.values())
    raise ValueError(
        f"{space} cannot be flattened to a numpy array, probably because it contains a `Graph` or `Sequence` subspace"
    )


<<<<<<< HEAD
@flatdim.register(Graph)
def _flatdim_graph(space: Graph):
    raise ValueError(
        "Cannot get flattened size as the Graph Space in Gym has a dynamic size."
    )
=======
@flatdim.register(Text)
def _flatdim_text(space: Text) -> int:
    return space.max_length
>>>>>>> 8e74fe3b


T = TypeVar("T")
FlatType = Union[np.ndarray, TypingDict, tuple, GraphInstance]


@singledispatch
def flatten(space: Space[T], x: T) -> FlatType:
    """Flatten a data point from a space.

    This is useful when e.g. points from spaces must be passed to a neural
    network, which only understands flat arrays of floats.

    Args:
        space: The space that ``x`` is flattened by
        x: The value to flatten

    Returns:
        - For ``Box`` and ``MultiBinary``, this is a flattened array
        - For ``Discrete`` and ``MultiDiscrete``, this is a flattened one-hot array of the sample
        - For ``Tuple`` and ``Dict``, this is a concatenated array the subspaces (does not support graph subspaces)
        - For graph spaces, returns `GraphInstance` where:
            - `nodes` are n x k arrays
            - `edges` are either:
                - m x k arrays
                - None
            - `edge_links` are either:
                - m x 2 arrays
                - None

    Raises:
        NotImplementedError: If the space is not defined in ``gym.spaces``.
    """
    raise NotImplementedError(f"Unknown space: `{space}`")


@flatten.register(Box)
@flatten.register(MultiBinary)
def _flatten_box_multibinary(space, x) -> np.ndarray:
    return np.asarray(x, dtype=space.dtype).flatten()


@flatten.register(Discrete)
def _flatten_discrete(space, x) -> np.ndarray:
    onehot = np.zeros(space.n, dtype=space.dtype)
    onehot[x - space.start] = 1
    return onehot


@flatten.register(MultiDiscrete)
def _flatten_multidiscrete(space, x) -> np.ndarray:
    offsets = np.zeros((space.nvec.size + 1,), dtype=space.dtype)
    offsets[1:] = np.cumsum(space.nvec.flatten())

    onehot = np.zeros((offsets[-1],), dtype=space.dtype)
    onehot[offsets[:-1] + x.flatten()] = 1
    return onehot


@flatten.register(Tuple)
def _flatten_tuple(space, x) -> Union[tuple, np.ndarray]:
    if space.is_np_flattenable:
        return np.concatenate(
            [flatten(s, x_part) for x_part, s in zip(x, space.spaces)]
        )
    return tuple(flatten(s, x_part) for x_part, s in zip(x, space.spaces))


@flatten.register(Dict)
def _flatten_dict(space, x) -> Union[dict, np.ndarray]:
    if space.is_np_flattenable:
        return np.concatenate([flatten(s, x[key]) for key, s in space.spaces.items()])
    return OrderedDict((key, flatten(s, x[key])) for key, s in space.spaces.items())


@flatten.register(Graph)
def _flatten_graph(space, x) -> GraphInstance:
    """We're not using `.unflatten() for :class:`Box` and :class:`Discrete` because a graph is not a homogeneous space, see `.flatten` docstring."""

    def _graph_unflatten(unflatten_space, unflatten_x):
        ret = None
        if unflatten_space is not None and unflatten_x is not None:
            if isinstance(unflatten_space, Box):
                ret = unflatten_x.reshape(unflatten_x.shape[0], -1)
            elif isinstance(unflatten_space, Discrete):
                ret = np.zeros(
                    (unflatten_x.shape[0], unflatten_space.n - unflatten_space.start),
                    dtype=unflatten_space.dtype,
                )
                ret[
                    np.arange(unflatten_x.shape[0]), unflatten_x - unflatten_space.start
                ] = 1
        return ret

    nodes = _graph_unflatten(space.node_space, x.nodes)
    edges = _graph_unflatten(space.edge_space, x.edges)

    return GraphInstance(nodes, edges, x.edge_links)


@flatten.register(Text)
def _flatten_text(space: Text, x: str) -> np.ndarray:
    arr = np.full(
        shape=(space.max_length,), fill_value=len(space.character_set), dtype=np.int32
    )
    for i, val in enumerate(x):
        arr[i] = space.character_index(val)
    return arr


@flatten.register(Sequence)
def _flatten_sequence(space, x) -> tuple:
    return tuple(flatten(space.feature_space, item) for item in x)


@singledispatch
def unflatten(space: Space[T], x: FlatType) -> T:
    """Unflatten a data point from a space.

    This reverses the transformation applied by :func:`flatten`. You must ensure
    that the ``space`` argument is the same as for the :func:`flatten` call.

    Args:
        space: The space used to unflatten ``x``
        x: The array to unflatten

    Returns:
        A point with a structure that matches the space.

    Raises:
        NotImplementedError: if the space is not defined in ``gym.spaces``.
    """
    raise NotImplementedError(f"Unknown space: `{space}`")


@unflatten.register(Box)
@unflatten.register(MultiBinary)
def _unflatten_box_multibinary(
    space: Union[Box, MultiBinary], x: np.ndarray
) -> np.ndarray:
    return np.asarray(x, dtype=space.dtype).reshape(space.shape)


@unflatten.register(Discrete)
def _unflatten_discrete(space: Discrete, x: np.ndarray) -> int:
    return int(space.start + np.nonzero(x)[0][0])


@unflatten.register(MultiDiscrete)
def _unflatten_multidiscrete(space: MultiDiscrete, x: np.ndarray) -> np.ndarray:
    offsets = np.zeros((space.nvec.size + 1,), dtype=space.dtype)
    offsets[1:] = np.cumsum(space.nvec.flatten())

    (indices,) = cast(type(offsets[:-1]), np.nonzero(x))
    return np.asarray(indices - offsets[:-1], dtype=space.dtype).reshape(space.shape)


@unflatten.register(Tuple)
def _unflatten_tuple(space: Tuple, x: Union[np.ndarray, tuple]) -> tuple:
    if space.is_np_flattenable:
        assert isinstance(
            x, np.ndarray
        ), f"{space} is numpy-flattenable. Thus, you should only unflatten numpy arrays for this space. Got a {type(x)}"
        dims = np.asarray([flatdim(s) for s in space.spaces], dtype=np.int_)
        list_flattened = np.split(x, np.cumsum(dims[:-1]))
        return tuple(
            unflatten(s, flattened)
            for flattened, s in zip(list_flattened, space.spaces)
        )
    assert isinstance(
        x, tuple
    ), f"{space} is not numpy-flattenable. Thus, you should only unflatten tuples for this space. Got a {type(x)}"
    return tuple(unflatten(s, flattened) for flattened, s in zip(x, space.spaces))


@unflatten.register(Dict)
def _unflatten_dict(space: Dict, x: Union[np.ndarray, TypingDict]) -> dict:
    if space.is_np_flattenable:
        dims = np.asarray([flatdim(s) for s in space.spaces.values()], dtype=np.int_)
        list_flattened = np.split(x, np.cumsum(dims[:-1]))
        return OrderedDict(
            [
                (key, unflatten(s, flattened))
                for flattened, (key, s) in zip(list_flattened, space.spaces.items())
            ]
        )
    assert isinstance(
        x, dict
    ), f"{space} is not numpy-flattenable. Thus, you should only unflatten dictionary for this space. Got a {type(x)}"
    return OrderedDict((key, unflatten(s, x[key])) for key, s in space.spaces.items())


@unflatten.register(Graph)
def _unflatten_graph(space: Graph, x: GraphInstance) -> GraphInstance:
    """We're not using `.unflatten() for :class:`Box` and :class:`Discrete` because a graph is not a homogeneous space.

    The size of the outcome is actually not fixed, but determined based on the number of
    nodes and edges in the graph.
    """

    def _graph_unflatten(space, x):
        ret = None
        if space is not None and x is not None:
            if isinstance(space, Box):
                ret = x.reshape(-1, *space.shape)
            elif isinstance(space, Discrete):
                ret = np.asarray(np.nonzero(x))[-1, :]
        return ret

    nodes = _graph_unflatten(space.node_space, x.nodes)
    edges = _graph_unflatten(space.edge_space, x.edges)

    return GraphInstance(nodes, edges, x.edge_links)


@unflatten.register(Text)
def _unflatten_text(space: Text, x: np.ndarray) -> str:
    return "".join(
        [space.character_list[val] for val in x if val < len(space.character_set)]
    )


@unflatten.register(Sequence)
def _unflatten_sequence(space: Sequence, x: tuple) -> tuple:
    return tuple(unflatten(space.feature_space, item) for item in x)


@singledispatch
def flatten_space(space: Space) -> Union[Dict, Sequence, Tuple, Graph]:
    """Flatten a space into a space that is as flat as possible.

    This function will attempt to flatten `space` into a single :class:`Box` space.
    However, this might not be possible when `space` is an instance of :class:`Graph`,
    :class:`Sequence` or a compound space that contains a :class:`Graph` or :class:`Sequence`space.
    This is equivalent to :func:`flatten`, but operates on the space itself. The
    result for non-graph spaces is always a `Box` with flat boundaries. While
    the result for graph spaces is always a `Graph` with `node_space` being a `Box`
    with flat boundaries and `edge_space` being a `Box` with flat boundaries or
    `None`. The box has exactly :func:`flatdim` dimensions. Flattening a sample
    of the original space has the same effect as taking a sample of the flattenend
    space.

    Example::

        >>> box = Box(0.0, 1.0, shape=(3, 4, 5))
        >>> box
        Box(3, 4, 5)
        >>> flatten_space(box)
        Box(60,)
        >>> flatten(box, box.sample()) in flatten_space(box)
        True

    Example that flattens a discrete space::

        >>> discrete = Discrete(5)
        >>> flatten_space(discrete)
        Box(5,)
        >>> flatten(box, box.sample()) in flatten_space(box)
        True

    Example that recursively flattens a dict::

        >>> space = Dict({"position": Discrete(2), "velocity": Box(0, 1, shape=(2, 2))})
        >>> flatten_space(space)
        Box(6,)
        >>> flatten(space, space.sample()) in flatten_space(space)
        True


    Example that flattens a graph::

        >>> space = Graph(node_space=Box(low=-100, high=100, shape=(3, 4)), edge_space=Discrete(5))
        >>> flatten_space(space)
        Graph(Box(-100.0, 100.0, (12,), float32), Box(0, 1, (5,), int64))
        >>> flatten(space, space.sample()) in flatten_space(space)
        True

    Args:
        space: The space to flatten

    Returns:
        A flattened Box

    Raises:
        NotImplementedError: if the space is not defined in ``gym.spaces``.
    """
    raise NotImplementedError(f"Unknown space: `{space}`")


@flatten_space.register(Box)
def _flatten_space_box(space: Box) -> Box:
    return Box(space.low.flatten(), space.high.flatten(), dtype=space.dtype)


@flatten_space.register(Discrete)
@flatten_space.register(MultiBinary)
@flatten_space.register(MultiDiscrete)
def _flatten_space_binary(space: Union[Discrete, MultiBinary, MultiDiscrete]) -> Box:
    return Box(low=0, high=1, shape=(flatdim(space),), dtype=space.dtype)


@flatten_space.register(Tuple)
def _flatten_space_tuple(space: Tuple) -> Union[Box, Tuple]:
    if space.is_np_flattenable:
        space_list = [flatten_space(s) for s in space.spaces]
        return Box(
            low=np.concatenate([s.low for s in space_list]),
            high=np.concatenate([s.high for s in space_list]),
            dtype=np.result_type(*[s.dtype for s in space_list]),
        )
    return Tuple(spaces=[flatten_space(s) for s in space.spaces])


@flatten_space.register(Dict)
def _flatten_space_dict(space: Dict) -> Union[Box, Dict]:
    if space.is_np_flattenable:
        space_list = [flatten_space(s) for s in space.spaces.values()]
        return Box(
            low=np.concatenate([s.low for s in space_list]),
            high=np.concatenate([s.high for s in space_list]),
            dtype=np.result_type(*[s.dtype for s in space_list]),
        )
    return Dict(
        spaces=OrderedDict(
            (key, flatten_space(space)) for key, space in space.spaces.items()
        )
    )


@flatten_space.register(Graph)
def _flatten_space_graph(space: Graph) -> Graph:
    return Graph(
        node_space=flatten_space(space.node_space),
        edge_space=flatten_space(space.edge_space)
        if space.edge_space is not None
        else None,
    )


@flatten_space.register(Text)
def _flatten_space_text(space: Text) -> Box:
    return Box(
        low=0, high=len(space.character_set), shape=(space.max_length,), dtype=np.int32
    )


@flatten_space.register(Sequence)
def _flatten_space_sequence(space: Sequence) -> Sequence:
    return Sequence(flatten_space(space.feature_space))<|MERGE_RESOLUTION|>--- conflicted
+++ resolved
@@ -89,17 +89,16 @@
     )
 
 
-<<<<<<< HEAD
 @flatdim.register(Graph)
 def _flatdim_graph(space: Graph):
     raise ValueError(
         "Cannot get flattened size as the Graph Space in Gym has a dynamic size."
     )
-=======
+
+
 @flatdim.register(Text)
 def _flatdim_text(space: Text) -> int:
     return space.max_length
->>>>>>> 8e74fe3b
 
 
 T = TypeVar("T")
