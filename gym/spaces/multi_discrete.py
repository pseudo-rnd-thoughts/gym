--- conflicted
+++ resolved
@@ -1,11 +1,6 @@
 from __future__ import annotations
 
-from collections.abc import Sequence
-<<<<<<< HEAD
-from typing import Optional
-=======
-from typing import Iterable
->>>>>>> d4cda255
+from typing import Optional, Iterable, Sequence
 
 import numpy as np
 
