"""Implementation of the `Space` metaclass."""

<<<<<<< HEAD
from typing import (
    Generic,
    Iterable,
    List,
    Mapping,
    Optional,
    Sequence,
    Tuple,
    Type,
    TypeVar,
    Union,
)
=======
from typing import Generic, Iterable, Mapping, Optional, Sequence, TypeVar
>>>>>>> 273e3f22

import numpy as np

from gym.utils import seeding

T_cov = TypeVar("T_cov", covariant=True)


class Space(Generic[T_cov]):
    """Superclass that is used to define observation and action spaces.

    Spaces are crucially used in Gym to define the format of valid actions and observations.
    They serve various purposes:

    * They clearly define how to interact with environments, i.e. they specify what actions need to look like
      and what observations will look like
    * They allow us to work with highly structured data (e.g. in the form of elements of :class:`Dict` spaces)
      and painlessly transform them into flat arrays that can be used in learning code
    * They provide a method to sample random elements. This is especially useful for exploration and debugging.

    Different spaces can be combined hierarchically via container spaces (:class:`Tuple` and :class:`Dict`) to build a
    more expressive space

    Warning:
        Custom observation & action spaces can inherit from the ``Space``
        class. However, most use-cases should be covered by the existing space
        classes (e.g. :class:`Box`, :class:`Discrete`, etc...), and container classes (:class`Tuple` &
        :class:`Dict`). Note that parametrized probability distributions (through the
        :meth:`Space.sample()` method), and batching functions (in :class:`gym.vector.VectorEnv`), are
        only well-defined for instances of spaces provided in gym by default.
        Moreover, some implementations of Reinforcement Learning algorithms might
        not handle custom spaces properly. Use custom spaces with care.
    """

    def __init__(
        self,
        shape: Optional[Sequence[int]] = None,
<<<<<<< HEAD
        dtype: Optional[Union[Type, str]] = None,
        seed: Optional[Union[int, seeding.RandomNumberGenerator]] = None,
=======
        dtype: Optional[type | str | np.dtype] = None,
        seed: Optional[int | seeding.RandomNumberGenerator] = None,
>>>>>>> 273e3f22
    ):
        """Constructor of :class:`Space`.

        Args:
            shape (Optional[Sequence[int]]): If elements of the space are numpy arrays, this should specify their shape.
            dtype (Optional[Type | str]): If elements of the space are numpy arrays, this should specify their dtype.
            seed: Optionally, you can use this argument to seed the RNG that is used to sample from the space
        """
        self._shape = None if shape is None else tuple(shape)
        self.dtype = None if dtype is None else np.dtype(dtype)
        self._np_random = None
        if seed is not None:
            if isinstance(seed, seeding.RandomNumberGenerator):
                self._np_random = seed
            else:
                self.seed(seed)

    @property
    def np_random(self) -> seeding.RandomNumberGenerator:
        """Lazily seed the PRNG since this is expensive and only needed if sampling from this space."""
        if self._np_random is None:
            self.seed()

        return self._np_random  # type: ignore  ## self.seed() call guarantees right type.

    @property
    def shape(self) -> Optional[Tuple[int, ...]]:
        """Return the shape of the space as an immutable property."""
        return self._shape

    def sample(self) -> T_cov:
        """Randomly sample an element of this space. Can be uniform or non-uniform sampling based on boundedness of space."""
        raise NotImplementedError

    def seed(self, seed: Optional[int] = None) -> list:
        """Seed the PRNG of this space and possibly the PRNGs of subspaces."""
        self._np_random, seed = seeding.np_random(seed)
        return [seed]

    def contains(self, x) -> bool:
        """Return boolean specifying if x is a valid member of this space."""
        raise NotImplementedError

    def __contains__(self, x) -> bool:
        """Return boolean specifying if x is a valid member of this space."""
        return self.contains(x)

    def __setstate__(self, state: Union[Iterable, Mapping]):
        """Used when loading a pickled space.

        This method was implemented explicitly to allow for loading of legacy states.

        Args:
            state: The updated state value
        """
        # Don't mutate the original state
        state = dict(state)

        # Allow for loading of legacy states.
        # See:
        #   https://github.com/openai/gym/pull/2397 -- shape
        #   https://github.com/openai/gym/pull/1913 -- np_random
        #
        if "shape" in state:
            state["_shape"] = state["shape"]
            del state["shape"]
        if "np_random" in state:
            state["_np_random"] = state["np_random"]
            del state["np_random"]

        # Update our state
        self.__dict__.update(state)

    def to_jsonable(self, sample_n: Sequence[T_cov]) -> list:
        """Convert a batch of samples from this space to a JSONable data type."""
        # By default, assume identity is JSONable
        return list(sample_n)

    def from_jsonable(self, sample_n: list) -> List[T_cov]:
        """Convert a JSONable data type to a batch of samples from this space."""
        # By default, assume identity is JSONable
        return sample_n<|MERGE_RESOLUTION|>--- conflicted
+++ resolved
@@ -1,6 +1,5 @@
 """Implementation of the `Space` metaclass."""
 
-<<<<<<< HEAD
 from typing import (
     Generic,
     Iterable,
@@ -13,9 +12,6 @@
     TypeVar,
     Union,
 )
-=======
-from typing import Generic, Iterable, Mapping, Optional, Sequence, TypeVar
->>>>>>> 273e3f22
 
 import numpy as np
 
@@ -53,13 +49,8 @@
     def __init__(
         self,
         shape: Optional[Sequence[int]] = None,
-<<<<<<< HEAD
-        dtype: Optional[Union[Type, str]] = None,
+        dtype: Optional[Union[Type, str, np.dtype]] = None,
         seed: Optional[Union[int, seeding.RandomNumberGenerator]] = None,
-=======
-        dtype: Optional[type | str | np.dtype] = None,
-        seed: Optional[int | seeding.RandomNumberGenerator] = None,
->>>>>>> 273e3f22
     ):
         """Constructor of :class:`Space`.
 
