--- conflicted
+++ resolved
@@ -16,26 +16,14 @@
 
     Example Usage::
 
-<<<<<<< HEAD
         >>> observation_space = MultiBinary(5)
         >>> observation_space.sample()
-        array([0, 1, 0, 1, 0], dtype=int8)
+            array([0, 1, 0, 1, 0], dtype=int8)
         >>> observation_space = MultiBinary([3, 2])
         >>> observation_space.sample()
-        array([[0, 0],
-               [0, 1],
-               [1, 1]], dtype=int8)
-
-=======
-        >>> self.observation_space = spaces.MultiBinary(5)
-        >>> self.observation_space.sample()
-            array([0, 1, 0, 1, 0], dtype=int8)
-        >>> self.observation_space = spaces.MultiBinary([3, 2])
-        >>> self.observation_space.sample()
             array([[0, 0],
                 [0, 1],
                 [1, 1]], dtype=int8)
->>>>>>> 745e7059
     """
 
     def __init__(
