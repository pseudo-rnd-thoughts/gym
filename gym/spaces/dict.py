--- conflicted
+++ resolved
@@ -82,18 +82,8 @@
             seed: Optionally, you can use this argument to seed the RNGs of the spaces that make up the :class:`Dict` space.
             **spaces_kwargs: If ``spaces`` is ``None``, you need to pass the constituent spaces as keyword arguments, as described above.
         """
-<<<<<<< HEAD
         # Convert the spaces into an OrderedDict
-        if isinstance(spaces, dict) and not isinstance(spaces, OrderedDict):
-=======
-        assert (spaces is None) or (
-            not spaces_kwargs
-        ), "Use either Dict(spaces=dict(...)) or Dict(foo=x, bar=z)"
-
-        if spaces is None:
-            spaces = spaces_kwargs
         if isinstance(spaces, Mapping) and not isinstance(spaces, OrderedDict):
->>>>>>> a8d4dd7b
             try:
                 spaces = OrderedDict(sorted(spaces.items()))
             except TypeError:
@@ -154,10 +144,7 @@
                 seeds += self.spaces[key].seed(seed[key])
         elif isinstance(seed, int):
             seeds = super().seed(seed)
-<<<<<<< HEAD
             # Using `np.int32` will mean that the same key occurring is extremely low, even for large subspaces
-=======
->>>>>>> a8d4dd7b
             subseeds = self.np_random.integers(
                 np.iinfo(np.int32).max, size=len(self.spaces)
             )
