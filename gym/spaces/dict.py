"""Implementation of a space that represents the cartesian product of other spaces as a dictionary."""
from __future__ import annotations

from collections import OrderedDict
from collections.abc import Mapping, Sequence
from typing import Dict as TypingDict
from typing import Optional

import numpy as np

from gym.spaces.space import Space
from gym.utils import seeding


class Dict(Space[TypingDict[str, Space]], Mapping):
    """A dictionary of :class:`Space` instances.

    Elements of this space are (ordered) dictionaries of elements from the constituent spaces.

    Example usage::

<<<<<<< HEAD
        >>> from gym.spaces import Discrete
        >>> observation_space = Dict({"position": Discrete(2), "velocity": Discrete(3)})

    Example usage [nested]::

        >>> from gym.spaces import Box, Tuple, MultiDiscrete, MultiBinary
        >>> nested_observation_space = Dict({
        ...     'sensors':  Dict({
        ...         'position': Box(low=-100, high=100, shape=(3,)),
        ...         'velocity': Box(low=-1, high=1, shape=(3,)),
        ...         'front_cam': Tuple((
        ...             Box(low=0, high=1, shape=(10, 10, 3)),
        ...             Box(low=0, high=1, shape=(10, 10, 3))
        ...         )),
        ...         'rear_cam': Box(low=0, high=1, shape=(10, 10, 3)),
        ...     }),
        ...     'ext_controller': MultiDiscrete([5, 2, 2]),
        ...     'inner_state':Dict({
        ...         'charge': Discrete(100),
        ...         'system_checks': MultiBinary(10),
        ...         'job_status': Dict({
        ...             'task': Discrete(5),
        ...             'progress': Box(low=0, high=100, shape=()),
        ...         })
        ...     })
        ... })
=======
        >>> observation_space = spaces.Dict({"position": spaces.Discrete(2), "velocity": spaces.Discrete(3)})
        >>> observation_space.sample()
        OrderedDict([('position', 1), ('velocity', 2)])

    Example usage [nested]::

        >>> spaces.Dict(
        ...     {
        ...         "ext_controller": spaces.MultiDiscrete((5, 2, 2)),
        ...         "inner_state": spaces.Dict(
        ...             {
        ...                 "charge": spaces.Discrete(100),
        ...                 "system_checks": spaces.MultiBinary(10),
        ...                 "job_status": spaces.Dict(
        ...                     {
        ...                         "task": spaces.Discrete(5),
        ...                         "progress": spaces.Box(low=0, high=100, shape=()),
        ...                     }
        ...                 ),
        ...             }
        ...         ),
        ...     }
        ... )

    It can be convenient to use :class:`Dict` spaces if you want to make complex observations or actions more human-readable.
    Usually, it will be not be possible to use elements of this space directly in learning code. However, you can easily
    convert `Dict` observations to flat arrays by using a :class:`gym.wrappers.FlattenObservation` wrapper. Similar wrappers can be
    implemented to deal with :class:`Dict` actions.
>>>>>>> 745e7059
    """

    def __init__(
        self,
        spaces: Optional[dict[str, Space]] = None,
        seed: Optional[dict | int | seeding.RandomNumberGenerator] = None,
        **spaces_kwargs: Space,
    ):
        """Constructor of :class:`Dict` space.

        This space can be instantiated in one of two ways: Either you pass a dictionary
        of spaces to :meth:`__init__` via the ``spaces`` argument, or you pass the spaces as separate
        keyword arguments (where you will need to avoid the keys ``spaces`` and ``seed``)

        Example::

            >>> spaces.Dict({"position": spaces.Box(-1, 1, shape=(2,)), "color": spaces.Discrete(3)})
            Dict(color:Discrete(3), position:Box(-1.0, 1.0, (2,), float32))
            >>> spaces.Dict(position=spaces.Box(-1, 1, shape=(2,)), color=spaces.Discrete(3))
            Dict(color:Discrete(3), position:Box(-1.0, 1.0, (2,), float32))

        Args:
            spaces: A dictionary of spaces. This specifies the structure of the :class:`Dict` space
            seed: Optionally, you can use this argument to seed the RNGs of the spaces that make up the :class:`Dict` space.
            **spaces_kwargs: If ``spaces`` is ``None``, you need to pass the constituent spaces as keyword arguments, as described above.
        """
        assert (spaces is None) or (
            not spaces_kwargs
        ), "Use either Dict(spaces=dict(...)) or Dict(foo=x, bar=z)"

        if spaces is None:
            spaces = spaces_kwargs
        if isinstance(spaces, dict) and not isinstance(spaces, OrderedDict):
            try:
                spaces = OrderedDict(sorted(spaces.items()))
            except TypeError:  # raise when sort by different types of keys
                spaces = OrderedDict(spaces.items())
        if isinstance(spaces, Sequence):
            spaces = OrderedDict(spaces)

        assert isinstance(spaces, OrderedDict), "spaces must be a dictionary"

        self.spaces = spaces
        for space in spaces.values():
            assert isinstance(
                space, Space
            ), "Values of the dict should be instances of gym.Space"
        super().__init__(
            None, None, seed  # type: ignore
        )  # None for shape and dtype, since it'll require special handling

    def seed(self, seed: Optional[dict | int] = None) -> list:
        """Seed the PRNG of this space and all subspaces."""
        seeds = []
        if isinstance(seed, dict):
            for key, seed_key in zip(self.spaces, seed):
                assert key == seed_key, print(
                    "Key value",
                    seed_key,
                    "in passed seed dict did not match key value",
                    key,
                    "in spaces Dict.",
                )
                seeds += self.spaces[key].seed(seed[seed_key])
        elif isinstance(seed, int):
            seeds = super().seed(seed)
            try:
                subseeds = self.np_random.choice(
                    np.iinfo(int).max,
                    size=len(self.spaces),
                    replace=False,  # unique subseed for each subspace
                )
            except ValueError:
                subseeds = self.np_random.choice(
                    np.iinfo(int).max,
                    size=len(self.spaces),
                    replace=True,  # we get more than INT_MAX subspaces
                )

            for subspace, subseed in zip(self.spaces.values(), subseeds):
                seeds.append(subspace.seed(int(subseed))[0])
        elif seed is None:
            for space in self.spaces.values():
                seeds += space.seed(seed)
        else:
            raise TypeError("Passed seed not of an expected type: dict or int or None")

        return seeds

    def sample(self) -> dict:
        """Generates a single random sample from this space.

        The sample is an ordered dictionary of independent samples from the constituent spaces.
        """
        return OrderedDict([(k, space.sample()) for k, space in self.spaces.items()])

    def contains(self, x) -> bool:
        """Return boolean specifying if x is a valid member of this space."""
        if not isinstance(x, dict) or len(x) != len(self.spaces):
            return False
        for k, space in self.spaces.items():
            if k not in x:
                return False
            if not space.contains(x[k]):
                return False
        return True

    def __getitem__(self, key):
        """Get the space that is associated to `key`."""
        return self.spaces[key]

    def __setitem__(self, key, value):
        """Set the space that is associated to `key`."""
        self.spaces[key] = value

    def __iter__(self):
        """Iterator through the keys of the subspaces."""
        yield from self.spaces

    def __len__(self) -> int:
        """Gives the number of simpler spaces that make up the `Dict` space."""
        return len(self.spaces)

    def __repr__(self) -> str:
        """Gives a string representation of this space."""
        return (
            "Dict("
            + ", ".join([str(k) + ":" + str(s) for k, s in self.spaces.items()])
            + ")"
        )

    def to_jsonable(self, sample_n: list) -> dict:
        """Convert a batch of samples from this space to a JSONable data type."""
        # serialize as dict-repr of vectors
        return {
            key: space.to_jsonable([sample[key] for sample in sample_n])
            for key, space in self.spaces.items()
        }

    def from_jsonable(self, sample_n: dict[str, list]) -> list:
        """Convert a JSONable data type to a batch of samples from this space."""
        dict_of_list: dict[str, list] = {}
        for key, space in self.spaces.items():
            dict_of_list[key] = space.from_jsonable(sample_n[key])
        ret = []
        n_elements = len(next(iter(dict_of_list.values())))
        for i in range(n_elements):
            entry = {}
            for key, value in dict_of_list.items():
                entry[key] = value[i]
            ret.append(entry)
        return ret<|MERGE_RESOLUTION|>--- conflicted
+++ resolved
@@ -19,51 +19,25 @@
 
     Example usage::
 
-<<<<<<< HEAD
-        >>> from gym.spaces import Discrete
+        >>> from gym.spaces import Dict, Discrete
         >>> observation_space = Dict({"position": Discrete(2), "velocity": Discrete(3)})
-
-    Example usage [nested]::
-
-        >>> from gym.spaces import Box, Tuple, MultiDiscrete, MultiBinary
-        >>> nested_observation_space = Dict({
-        ...     'sensors':  Dict({
-        ...         'position': Box(low=-100, high=100, shape=(3,)),
-        ...         'velocity': Box(low=-1, high=1, shape=(3,)),
-        ...         'front_cam': Tuple((
-        ...             Box(low=0, high=1, shape=(10, 10, 3)),
-        ...             Box(low=0, high=1, shape=(10, 10, 3))
-        ...         )),
-        ...         'rear_cam': Box(low=0, high=1, shape=(10, 10, 3)),
-        ...     }),
-        ...     'ext_controller': MultiDiscrete([5, 2, 2]),
-        ...     'inner_state':Dict({
-        ...         'charge': Discrete(100),
-        ...         'system_checks': MultiBinary(10),
-        ...         'job_status': Dict({
-        ...             'task': Discrete(5),
-        ...             'progress': Box(low=0, high=100, shape=()),
-        ...         })
-        ...     })
-        ... })
-=======
-        >>> observation_space = spaces.Dict({"position": spaces.Discrete(2), "velocity": spaces.Discrete(3)})
         >>> observation_space.sample()
         OrderedDict([('position', 1), ('velocity', 2)])
 
     Example usage [nested]::
 
-        >>> spaces.Dict(
+        >>> from gym.spaces import Box, Dict, Discrete, MultiBinary, MultiDiscrete
+        >>> Dict(
         ...     {
-        ...         "ext_controller": spaces.MultiDiscrete((5, 2, 2)),
-        ...         "inner_state": spaces.Dict(
+        ...         "ext_controller": MultiDiscrete([5, 2, 2]),
+        ...         "inner_state": Dict(
         ...             {
-        ...                 "charge": spaces.Discrete(100),
-        ...                 "system_checks": spaces.MultiBinary(10),
-        ...                 "job_status": spaces.Dict(
+        ...                 "charge": Discrete(100),
+        ...                 "system_checks": MultiBinary(10),
+        ...                 "job_status": Dict(
         ...                     {
-        ...                         "task": spaces.Discrete(5),
-        ...                         "progress": spaces.Box(low=0, high=100, shape=()),
+        ...                         "task": Discrete(5),
+        ...                         "progress": Box(low=0, high=100, shape=()),
         ...                     }
         ...                 ),
         ...             }
@@ -75,7 +49,6 @@
     Usually, it will be not be possible to use elements of this space directly in learning code. However, you can easily
     convert `Dict` observations to flat arrays by using a :class:`gym.wrappers.FlattenObservation` wrapper. Similar wrappers can be
     implemented to deal with :class:`Dict` actions.
->>>>>>> 745e7059
     """
 
     def __init__(
@@ -92,9 +65,10 @@
 
         Example::
 
-            >>> spaces.Dict({"position": spaces.Box(-1, 1, shape=(2,)), "color": spaces.Discrete(3)})
+            >>> from gym.spaces import Box, Discrete
+            >>> Dict({"position": Box(-1, 1, shape=(2,)), "color": Discrete(3)})
             Dict(color:Discrete(3), position:Box(-1.0, 1.0, (2,), float32))
-            >>> spaces.Dict(position=spaces.Box(-1, 1, shape=(2,)), color=spaces.Discrete(3))
+            >>> Dict(position=Box(-1, 1, shape=(2,)), color=Discrete(3))
             Dict(color:Discrete(3), position:Box(-1.0, 1.0, (2,), float32))
 
         Args:
