--- conflicted
+++ resolved
@@ -53,18 +53,13 @@
 
     def __init__(
         self,
-<<<<<<< HEAD
         spaces: Optional[
             Union[
                 TypingDict[str, Space],
                 TypingSequence[Tuple[str, Space]],
             ]
         ] = None,
-        seed: Optional[Union[dict, int, seeding.RandomNumberGenerator]] = None,
-=======
-        spaces: Optional[TypingDict[str, Space]] = None,
         seed: Optional[Union[dict, int, np.random.Generator]] = None,
->>>>>>> 6e2e921b
         **spaces_kwargs: Space,
     ):
         """Constructor of :class:`Dict` space.
