from collections import OrderedDict
from os import path
from typing import Optional

import numpy as np

import gym
<<<<<<< HEAD
from gym import error, spaces

try:
    import mujoco_py
except ImportError as e:
    raise error.DependencyNotInstalled(
        f"{e}. (HINT: you need to install mujoco_py, and also perform "
        f"the setup instructions here: https://github.com/openai/mujoco-py/.)"
    )
=======
from gym import error, logger, spaces
>>>>>>> 3e006f3e

DEFAULT_SIZE = 480


def convert_observation_to_space(observation):
    if isinstance(observation, dict):
        space = spaces.Dict(
            OrderedDict(
                [
                    (key, convert_observation_to_space(value))
                    for key, value in observation.items()
                ]
            )
        )
    elif isinstance(observation, np.ndarray):
        low = np.full(observation.shape, -float("inf"), dtype=np.float32)
        high = np.full(observation.shape, float("inf"), dtype=np.float32)
        space = spaces.Box(low, high, dtype=observation.dtype)
    else:
        raise NotImplementedError(type(observation), observation)

    return space


class MujocoEnv(gym.Env):
    """Superclass for all MuJoCo environments."""

    def __init__(self, model_path, frame_skip, mujoco_bindings="mujoco"):

        if model_path.startswith("/"):
            fullpath = model_path
        else:
            fullpath = path.join(path.dirname(__file__), "assets", model_path)
        if not path.exists(fullpath):
            raise OSError(f"File {fullpath} does not exist")

        if mujoco_bindings == "mujoco_py":
            logger.warn(
                "This version of the mujoco environments depends "
                "on the mujoco-py bindings, which are no longer maintained "
                "and may stop working. Please upgrade to the v4 versions of "
                "the environments (which depend on the mujoco python bindings instead), unless "
                "you are trying to precisely replicate previous works)."
            )
            try:
                import mujoco_py

                self._mujoco_bindings = mujoco_py
            except ImportError as e:
                raise error.DependencyNotInstalled(
                    "{}. (HINT: you need to install mujoco_py, and also perform the setup instructions here: https://github.com/openai/mujoco-py/.)".format(
                        e
                    )
                )

            self.model = self._mujoco_bindings.load_model_from_path(fullpath)
            self.sim = self._mujoco_bindings.MjSim(self.model)
            self.data = self.sim.data

        elif mujoco_bindings == "mujoco":
            try:
                import mujoco

                self._mujoco_bindings = mujoco

            except ImportError as e:
                raise error.DependencyNotInstalled(
                    f"{e}. (HINT: you need to install mujoco)"
                )
            self.model = self._mujoco_bindings.MjModel.from_xml_path(fullpath)
            self.data = self._mujoco_bindings.MjData(self.model)

        self.init_qpos = self.data.qpos.ravel().copy()
        self.init_qvel = self.data.qvel.ravel().copy()
        self._viewers = {}

        self.frame_skip = frame_skip

        self.viewer = None

        self.metadata = {
            "render_modes": ["human", "rgb_array", "depth_array"],
            "render_fps": int(np.round(1.0 / self.dt)),
        }

        self._set_action_space()

        action = self.action_space.sample()
        observation, _reward, done, _info = self.step(action)
        assert not done

        self._set_observation_space(observation)

    def _set_action_space(self):
        bounds = self.model.actuator_ctrlrange.copy().astype(np.float32)
        low, high = bounds.T
        self.action_space = spaces.Box(low=low, high=high, dtype=np.float32)
        return self.action_space

    def _set_observation_space(self, observation):
        self.observation_space = convert_observation_to_space(observation)
        return self.observation_space

    # methods to override:
    # ----------------------------

    def reset_model(self):
        """
        Reset the robot degrees of freedom (qpos and qvel).
        Implement this in each subclass.
        """

    def viewer_setup(self):
        """
        This method is called when the viewer is initialized.
        Optionally implement this method, if you need to tinker with camera position and so forth.
        """

    # -----------------------------

    def reset(
        self,
        *,
        seed: Optional[int] = None,
        return_info: bool = False,
        options: Optional[dict] = None,
    ):
        super().reset(seed=seed)

        if self._mujoco_bindings.__name__ == "mujoco_py":
            self.sim.reset()
        else:
            self._mujoco_bindings.mj_resetData(self.model, self.data)

        ob = self.reset_model()
        if not return_info:
            return ob
        else:
            return ob, {}

    def set_state(self, qpos, qvel):
        assert qpos.shape == (self.model.nq,) and qvel.shape == (self.model.nv,)
        if self._mujoco_bindings.__name__ == "mujoco_py":
            state = self.sim.get_state()
            state = self._mujoco_bindings.MjSimState(
                state.time, qpos, qvel, state.act, state.udd_state
            )
            self.sim.set_state(state)
            self.sim.forward()
        else:
            self.data.qpos[:] = np.copy(qpos)
            self.data.qvel[:] = np.copy(qvel)
            if self.model.na == 0:
                self.data.act[:] = None
            self._mujoco_bindings.mj_forward(self.model, self.data)

    @property
    def dt(self):
        return self.model.opt.timestep * self.frame_skip

    def do_simulation(self, ctrl, n_frames):
        if np.array(ctrl).shape != self.action_space.shape:
            raise ValueError("Action dimension mismatch")

        if self._mujoco_bindings.__name__ == "mujoco_py":
            self.sim.data.ctrl[:] = ctrl
        else:
            self.data.ctrl[:] = ctrl
        for _ in range(n_frames):
            if self._mujoco_bindings.__name__ == "mujoco_py":
                self.sim.step()
            else:
                self._mujoco_bindings.mj_step(self.model, self.data)

        # As of MuJoCo 2.0, force-related quantities like cacc are not computed
        # unless there's a force sensor in the model.
        # See https://github.com/openai/gym/issues/1541
        if self._mujoco_bindings.__name__ != "mujoco_py":
            self._mujoco_bindings.mj_rnePostConstraint(self.model, self.data)

    def render(
        self,
        mode="human",
        width=DEFAULT_SIZE,
        height=DEFAULT_SIZE,
        camera_id=None,
        camera_name=None,
    ):
        if mode == "rgb_array" or mode == "depth_array":
            if camera_id is not None and camera_name is not None:
                raise ValueError(
                    "Both `camera_id` and `camera_name` cannot be"
                    " specified at the same time."
                )

            no_camera_specified = camera_name is None and camera_id is None
            if no_camera_specified:
                camera_name = "track"

            if camera_id is None:
                if self._mujoco_bindings.__name__ == "mujoco_py":
                    if camera_name in self.model._camera_name2id:
                        camera_id = self.model.camera_name2id(camera_name)
                else:
                    camera_id = self._mujoco_bindings.mj_name2id(
                        self.model,
                        self._mujoco_bindings.mjtObj.mjOBJ_CAMERA,
                        camera_name,
                    )

                self._get_viewer(mode).render(width, height, camera_id=camera_id)

        if mode == "rgb_array":
            data = self._get_viewer(mode).read_pixels(width, height, depth=False)
            # original image is upside-down, so flip it
            return data[::-1, :, :]
        elif mode == "depth_array":
            self._get_viewer(mode).render(width, height)
            # Extract depth part of the read_pixels() tuple
            data = self._get_viewer(mode).read_pixels(width, height, depth=True)[1]
            # original image is upside-down, so flip it
            return data[::-1, :]
        elif mode == "human":
            self._get_viewer(mode).render()

    def close(self):
        if self.viewer is not None:
            self.viewer = None
            self._viewers = {}

    def _get_viewer(self, mode, width=DEFAULT_SIZE, height=DEFAULT_SIZE):
        self.viewer = self._viewers.get(mode)
        if self.viewer is None:
            if mode == "human":
                if self._mujoco_bindings.__name__ == "mujoco_py":
                    self.viewer = self._mujoco_bindings.MjViewer(self.sim)
                else:
                    from gym.envs.mujoco.mujoco_rendering import Viewer

                    self.viewer = Viewer(self.model, self.data)
            elif mode == "rgb_array" or mode == "depth_array":
                if self._mujoco_bindings.__name__ == "mujoco_py":
                    self.viewer = self._mujoco_bindings.MjRenderContextOffscreen(
                        self.sim, -1
                    )
                else:
                    from gym.envs.mujoco.mujoco_rendering import RenderContextOffscreen

                    self.viewer = RenderContextOffscreen(
                        width, height, self.model, self.data
                    )

            self.viewer_setup()
            self._viewers[mode] = self.viewer
        return self.viewer

    def get_body_com(self, body_name):
        if self._mujoco_bindings.__name__ == "mujoco_py":
            return self.data.get_body_xpos(body_name)
        else:
            return self.data.body(body_name).xpos

    def state_vector(self):
        return np.concatenate([self.data.qpos.flat, self.data.qvel.flat])<|MERGE_RESOLUTION|>--- conflicted
+++ resolved
@@ -5,19 +5,7 @@
 import numpy as np
 
 import gym
-<<<<<<< HEAD
-from gym import error, spaces
-
-try:
-    import mujoco_py
-except ImportError as e:
-    raise error.DependencyNotInstalled(
-        f"{e}. (HINT: you need to install mujoco_py, and also perform "
-        f"the setup instructions here: https://github.com/openai/mujoco-py/.)"
-    )
-=======
 from gym import error, logger, spaces
->>>>>>> 3e006f3e
 
 DEFAULT_SIZE = 480
 
@@ -129,6 +117,7 @@
         Reset the robot degrees of freedom (qpos and qvel).
         Implement this in each subclass.
         """
+        raise NotImplementedError
 
     def viewer_setup(self):
         """
