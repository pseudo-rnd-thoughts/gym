import contextlib
import copy
import difflib
import importlib
import importlib.util
import re
import sys
import warnings
from dataclasses import dataclass, field
from typing import (
    Callable,
    Dict,
    List,
    Optional,
    Sequence,
    SupportsFloat,
    Tuple,
    Union,
    overload,
)

import numpy as np

from gym.wrappers import (
    AutoResetWrapper,
    HumanRendering,
    OrderEnforcing,
    StepAPICompatibility,
    TimeLimit,
)
from gym.wrappers.env_checker import PassiveEnvChecker

if sys.version_info < (3, 10):
    import importlib_metadata as metadata  # type: ignore
else:
    import importlib.metadata as metadata

if sys.version_info >= (3, 8):
    from typing import Literal
else:
    from typing_extensions import Literal

from gym import Env, error, logger

ENV_ID_RE = re.compile(
    r"^(?:(?P<namespace>[\w:-]+)\/)?(?:(?P<name>[\w:.-]+?))(?:-v(?P<version>\d+))?$"
)


def load(name: str) -> callable:
    """Loads an environment with name and returns an environment creation function

    Args:
        name: The environment name

    Returns:
        Calls the environment constructor
    """
    mod_name, attr_name = name.split(":")
    mod = importlib.import_module(mod_name)
    fn = getattr(mod, attr_name)
    return fn


def parse_env_id(id: str) -> Tuple[Optional[str], str, Optional[int]]:
    """Parse environment ID string format.

    This format is true today, but it's *not* an official spec.
    [namespace/](env-name)-v(version)    env-name is group 1, version is group 2

    2016-10-31: We're experimentally expanding the environment ID format
    to include an optional namespace.

    Args:
        id: The environment id to parse

    Returns:
        A tuple of environment namespace, environment name and version number

    Raises:
        Error: If the environment id does not a valid environment regex
    """
    match = ENV_ID_RE.fullmatch(id)
    if not match:
        raise error.Error(
            f"Malformed environment ID: {id}."
            f"(Currently all IDs must be of the form [namespace/](env-name)-v(version). (namespace is optional))"
        )
    namespace, name, version = match.group("namespace", "name", "version")
    if version is not None:
        version = int(version)

    return namespace, name, version


def get_env_id(ns: Optional[str], name: str, version: Optional[int]) -> str:
    """Get the full env ID given a name and (optional) version and namespace. Inverse of :meth:`parse_env_id`.

    Args:
        ns: The environment namespace
        name: The environment name
        version: The environment version

    Returns:
        The environment id
    """

    full_name = name
    if version is not None:
        full_name += f"-v{version}"
    if ns is not None:
        full_name = ns + "/" + full_name
    return full_name


@dataclass
class EnvSpec:
    """A specification for creating environments with `gym.make`.

    * id: The string used to create the environment with `gym.make`
    * entry_point: The location of the environment to create from
    * reward_threshold: The reward threshold for completing the environment.
    * nondeterministic: If the observation of an environment cannot be repeated with the same initial state, random number generator state and actions.
    * max_episode_steps: The max number of steps that the environment can take before truncation
    * order_enforce: If to enforce the order of `reset` before `step` and `render` functions
    * autoreset: If to automatically reset the environment on episode end
    * disable_env_checker: If to disable the environment checker wrapper in `gym.make`, by default False (runs the environment checker)
    * kwargs: Additional keyword arguments passed to the environments through `gym.make`
    """

    id: str
    entry_point: Union[Callable, str]

    # Environment attributes
    reward_threshold: Optional[float] = field(default=None)
    nondeterministic: bool = field(default=False)

    # Wrappers
    max_episode_steps: Optional[int] = field(default=None)
    order_enforce: bool = field(default=True)
    autoreset: bool = field(default=False)
    disable_env_checker: bool = field(default=False)
<<<<<<< HEAD
=======
    apply_step_compatibility: bool = field(default=False)
>>>>>>> 54b406b7

    # Environment arguments
    kwargs: dict = field(default_factory=dict)

    # post-init attributes
    namespace: Optional[str] = field(init=False)
    name: str = field(init=False)
    version: Optional[int] = field(init=False)

    def __post_init__(self):
        # Initialize namespace, name, version
        self.namespace, self.name, self.version = parse_env_id(self.id)

    def make(self, **kwargs) -> Env:
        # For compatibility purposes
        return make(self, **kwargs)


def _check_namespace_exists(ns: Optional[str]):
    """Check if a namespace exists. If it doesn't, print a helpful error message."""
    if ns is None:
        return
    namespaces = {
        spec_.namespace for spec_ in registry.values() if spec_.namespace is not None
    }
    if ns in namespaces:
        return

    suggestion = (
        difflib.get_close_matches(ns, namespaces, n=1) if len(namespaces) > 0 else None
    )
    suggestion_msg = (
        f"Did you mean: `{suggestion[0]}`?"
        if suggestion
        else f"Have you installed the proper package for {ns}?"
    )

    raise error.NamespaceNotFound(f"Namespace {ns} not found. {suggestion_msg}")


def _check_name_exists(ns: Optional[str], name: str):
    """Check if an env exists in a namespace. If it doesn't, print a helpful error message."""
    _check_namespace_exists(ns)
    names = {spec_.name for spec_ in registry.values() if spec_.namespace == ns}

    if name in names:
        return

    suggestion = difflib.get_close_matches(name, names, n=1)
    namespace_msg = f" in namespace {ns}" if ns else ""
    suggestion_msg = f"Did you mean: `{suggestion[0]}`?" if suggestion else ""

    raise error.NameNotFound(
        f"Environment {name} doesn't exist{namespace_msg}. {suggestion_msg}"
    )


def _check_version_exists(ns: Optional[str], name: str, version: Optional[int]):
    """Check if an env version exists in a namespace. If it doesn't, print a helpful error message.
    This is a complete test whether an environment identifier is valid, and will provide the best available hints.

    Args:
        ns: The environment namespace
        name: The environment space
        version: The environment version

    Raises:
        DeprecatedEnv: The environment doesn't exist but a default version does
        VersionNotFound: The ``version`` used doesn't exist
        DeprecatedEnv: Environment version is deprecated
    """
    if get_env_id(ns, name, version) in registry:
        return

    _check_name_exists(ns, name)
    if version is None:
        return

    message = f"Environment version `v{version}` for environment `{get_env_id(ns, name, None)}` doesn't exist."

    env_specs = [
        spec_
        for spec_ in registry.values()
        if spec_.namespace == ns and spec_.name == name
    ]
    env_specs = sorted(env_specs, key=lambda spec_: int(spec_.version or -1))

    default_spec = [spec_ for spec_ in env_specs if spec_.version is None]

    if default_spec:
        message += f" It provides the default version {default_spec[0].id}`."
        if len(env_specs) == 1:
            raise error.DeprecatedEnv(message)

    # Process possible versioned environments

    versioned_specs = [spec_ for spec_ in env_specs if spec_.version is not None]

    latest_spec = max(versioned_specs, key=lambda spec: spec.version, default=None)  # type: ignore
    if latest_spec is not None and version > latest_spec.version:
        version_list_msg = ", ".join(f"`v{spec_.version}`" for spec_ in env_specs)
        message += f" It provides versioned environments: [ {version_list_msg} ]."

        raise error.VersionNotFound(message)

    if latest_spec is not None and version < latest_spec.version:
        raise error.DeprecatedEnv(
            f"Environment version v{version} for `{get_env_id(ns, name, None)}` is deprecated. "
            f"Please use `{latest_spec.id}` instead."
        )


def find_highest_version(ns: Optional[str], name: str) -> Optional[int]:
    version: List[int] = [
        spec_.version
        for spec_ in registry.values()
        if spec_.namespace == ns and spec_.name == name and spec_.version is not None
    ]
    return max(version, default=None)


def load_env_plugins(entry_point: str = "gym.envs") -> None:
    # Load third-party environments
    for plugin in metadata.entry_points(group=entry_point):
        # Python 3.8 doesn't support plugin.module, plugin.attr
        # So we'll have to try and parse this ourselves
        module, attr = None, None
        try:
            module, attr = plugin.module, plugin.attr  # type: ignore  ## error: Cannot access member "attr" for type "EntryPoint"
        except AttributeError:
            if ":" in plugin.value:
                module, attr = plugin.value.split(":", maxsplit=1)
            else:
                module, attr = plugin.value, None
        except Exception as e:
            warnings.warn(
                f"While trying to load plugin `{plugin}` from {entry_point}, an exception occurred: {e}"
            )
            module, attr = None, None
        finally:
            if attr is None:
                raise error.Error(
                    f"Gym environment plugin `{module}` must specify a function to execute, not a root module"
                )

        context = namespace(plugin.name)
        if plugin.name.startswith("__") and plugin.name.endswith("__"):
            # `__internal__` is an artifact of the plugin system when
            # the root namespace had an allow-list. The allow-list is now
            # removed and plugins can register environments in the root
            # namespace with the `__root__` magic key.
            if plugin.name == "__root__" or plugin.name == "__internal__":
                context = contextlib.nullcontext()
            else:
                logger.warn(
                    f"The environment namespace magic key `{plugin.name}` is unsupported. "
                    "To register an environment at the root namespace you should specify the `__root__` namespace."
                )

        with context:
            fn = plugin.load()
            try:
                fn()
            except Exception as e:
                logger.warn(str(e))


# fmt: off
# Classic control
# ----------------------------------------
@overload
def make(id: str, **kwargs) -> Env: ...
@overload
def make(id: EnvSpec, **kwargs) -> Env: ...


@overload
def make(id: Literal["CartPole-v0", "CartPole-v1"], **kwargs) -> Env[np.ndarray, Union[np.ndarray, int]]: ...
@overload
def make(id: Literal["MountainCar-v0"], **kwargs) -> Env[np.ndarray, Union[np.ndarray, int]]: ...
@overload
def make(id: Literal["MountainCarContinuous-v0"], **kwargs) -> Env[np.ndarray, Union[np.ndarray, Sequence[SupportsFloat]]]: ...
@overload
def make(id: Literal["Pendulum-v1"], **kwargs) -> Env[np.ndarray, Union[np.ndarray, Sequence[SupportsFloat]]]: ...
@overload
def make(id: Literal["Acrobot-v1"], **kwargs) -> Env[np.ndarray, Union[np.ndarray, int]]: ...


# Box2d
# ----------------------------------------
@overload
def make(id: Literal["LunarLander-v2", "LunarLanderContinuous-v2"], **kwargs) -> Env[np.ndarray, Union[np.ndarray, int]]: ...
@overload
def make(id: Literal["BipedalWalker-v3", "BipedalWalkerHardcore-v3"], **kwargs) -> Env[np.ndarray, Union[np.ndarray, Sequence[SupportsFloat]]]: ...
@overload
def make(id: Literal["CarRacing-v2"], **kwargs) -> Env[np.ndarray, Union[np.ndarray, Sequence[SupportsFloat]]]: ...


# Toy Text
# ----------------------------------------
@overload
def make(id: Literal["Blackjack-v1"], **kwargs) -> Env[np.ndarray, Union[np.ndarray, int]]: ...
@overload
def make(id: Literal["FrozenLake-v1", "FrozenLake8x8-v1"], **kwargs) -> Env[np.ndarray, Union[np.ndarray, int]]: ...
@overload
def make(id: Literal["CliffWalking-v0"], **kwargs) -> Env[np.ndarray, Union[np.ndarray, int]]: ...
@overload
def make(id: Literal["Taxi-v3"], **kwargs) -> Env[np.ndarray, Union[np.ndarray, int]]: ...


# Mujoco
# ----------------------------------------
@overload
def make(id: Literal[
    "Reacher-v2", "Reacher-v4",
    "Pusher-v2", "Pusher-v4",
    "InvertedPendulum-v2", "InvertedPendulum-v4",
    "InvertedDoublePendulum-v2", "InvertedDoublePendulum-v4",
    "HalfCheetah-v2", "HalfCheetah-v3", "HalfCheetah-v4",
    "Hopper-v2", "Hopper-v3", "Hopper-v4",
    "Swimmer-v2", "Swimmer-v3", "Swimmer-v4",
    "Walker2d-v2", "Walker2d-v3", "Walker2d-v4",
    "Ant-v2", "Ant-v3", "Ant-v4",
    "HumanoidStandup-v2", "HumanoidStandup-v4",
    "Humanoid-v2", "Humanoid-v3", "Humanoid-v4",
], **kwargs) -> Env[np.ndarray, np.ndarray]: ...
# fmt: on


# Global registry of environments. Meant to be accessed through `register` and `make`
registry: Dict[str, EnvSpec] = {}
current_namespace: Optional[str] = None


def _check_spec_register(spec: EnvSpec):
    """Checks whether the spec is valid to be registered. Helper function for `register`."""
    global registry
    latest_versioned_spec = max(
        (
            spec_
            for spec_ in registry.values()
            if spec_.namespace == spec.namespace
            and spec_.name == spec.name
            and spec_.version is not None
        ),
        key=lambda spec_: int(spec_.version),  # type: ignore
        default=None,
    )

    unversioned_spec = next(
        (
            spec_
            for spec_ in registry.values()
            if spec_.namespace == spec.namespace
            and spec_.name == spec.name
            and spec_.version is None
        ),
        None,
    )

    if unversioned_spec is not None and spec.version is not None:
        raise error.RegistrationError(
            "Can't register the versioned environment "
            f"`{spec.id}` when the unversioned environment "
            f"`{unversioned_spec.id}` of the same name already exists."
        )
    elif latest_versioned_spec is not None and spec.version is None:
        raise error.RegistrationError(
            "Can't register the unversioned environment "
            f"`{spec.id}` when the versioned environment "
            f"`{latest_versioned_spec.id}` of the same name "
            f"already exists. Note: the default behavior is "
            f"that `gym.make` with the unversioned environment "
            f"will return the latest versioned environment"
        )


# Public API


@contextlib.contextmanager
def namespace(ns: str):
    global current_namespace
    old_namespace = current_namespace
    current_namespace = ns
    yield
    current_namespace = old_namespace


def register(
    id: str,
    entry_point: Union[Callable, str],
    reward_threshold: Optional[float] = None,
    nondeterministic: bool = False,
    max_episode_steps: Optional[int] = None,
    order_enforce: bool = True,
    autoreset: bool = False,
    disable_env_checker: bool = False,
    **kwargs,
):
    """Register an environment with gym.

    The `id` parameter corresponds to the name of the environment, with the syntax as follows:
    `(namespace)/(env_name)-v(version)` where `namespace` is optional.

    It takes arbitrary keyword arguments, which are passed to the `EnvSpec` constructor.

    Args:
        id: The environment id
        entry_point: The entry point for creating the environment
        reward_threshold: The reward threshold considered to have learnt an environment
        nondeterministic: If the environment is nondeterministic (even with knowledge of the initial seed and all actions)
        max_episode_steps: The maximum number of episodes steps before truncation. Used by the Time Limit wrapper.
        order_enforce: If to enable the order enforcer wrapper to ensure users run functions in the correct order
        autoreset: If to add the autoreset wrapper such that reset does not need to be called.
        disable_env_checker: If to disable the environment checker for the environment. Recommended to False.
        **kwargs: arbitrary keyword arguments which are passed to the environment constructor
    """
    global registry, current_namespace
    ns, name, version = parse_env_id(id)

    if current_namespace is not None:
        if (
            kwargs.get("namespace") is not None
            and kwargs.get("namespace") != current_namespace
        ):
            logger.warn(
                f"Custom namespace `{kwargs.get('namespace')}` is being overridden by namespace `{current_namespace}`. "
                f"If you are developing a plugin you shouldn't specify a namespace in `register` calls. "
                "The namespace is specified through the entry point package metadata."
            )
        ns_id = current_namespace
    else:
        ns_id = ns

    full_id = get_env_id(ns_id, name, version)

    new_spec = EnvSpec(
        id=full_id,
        entry_point=entry_point,
        reward_threshold=reward_threshold,
        nondeterministic=nondeterministic,
        max_episode_steps=max_episode_steps,
        order_enforce=order_enforce,
        autoreset=autoreset,
        disable_env_checker=disable_env_checker,
        **kwargs,
    )
    _check_spec_register(new_spec)
    if new_spec.id in registry:
        logger.warn(f"Overriding environment {new_spec.id} already in registry.")
    registry[new_spec.id] = new_spec


def make(
    id: Union[str, EnvSpec],
    max_episode_steps: Optional[int] = None,
    autoreset: bool = False,
    apply_step_compatibility: bool = False,
    disable_env_checker: Optional[bool] = None,
    **kwargs,
) -> Env:
    """Create an environment according to the given ID.

    To find all available environments use `gym.envs.registry.keys()` for all valid ids.

    Args:
        id: Name of the environment. Optionally, a module to import can be included, eg. 'module:Env-v0'
        max_episode_steps: Maximum length of an episode (TimeLimit wrapper).
        autoreset: Whether to automatically reset the environment after each episode (AutoResetWrapper).
        apply_step_compatibility: Whether to use apply compatibility wrapper that converts step method to return two bools (StepAPICompatibility wrapper)
        disable_env_checker: If to run the env checker, None will default to the environment specification `disable_env_checker`
            (which is by default False, running the environment checker),
            otherwise will run according to this parameter (`True` = not run, `False` = run)
        kwargs: Additional arguments to pass to the environment constructor.

    Returns:
        An instance of the environment.

    Raises:
        Error: If the ``id`` doesn't exist then an error is raised
    """
    if isinstance(id, EnvSpec):
        spec_ = id
    else:
        module, id = (None, id) if ":" not in id else id.split(":")
        if module is not None:
            try:
                importlib.import_module(module)
            except ModuleNotFoundError as e:
                raise ModuleNotFoundError(
                    f"{e}. Environment registration via importing a module failed. "
                    f"Check whether '{module}' contains env registration and can be imported."
                )
        spec_ = registry.get(id)

        ns, name, version = parse_env_id(id)
        latest_version = find_highest_version(ns, name)
        if (
            version is not None
            and latest_version is not None
            and latest_version > version
        ):
            logger.warn(
                f"The environment {id} is out of date. You should consider "
                f"upgrading to version `v{latest_version}`."
            )
        if version is None and latest_version is not None:
            version = latest_version
            new_env_id = get_env_id(ns, name, version)
            spec_ = registry.get(new_env_id)
            logger.warn(
                f"Using the latest versioned environment `{new_env_id}` "
                f"instead of the unversioned environment `{id}`."
            )

        if spec_ is None:
            _check_version_exists(ns, name, version)
            raise error.Error(f"No registered env with id: {id}")

    _kwargs = spec_.kwargs.copy()
    _kwargs.update(kwargs)

    if spec_.entry_point is None:
        raise error.Error(f"{spec_.id} registered but entry_point is not specified")
    elif callable(spec_.entry_point):
        env_creator = spec_.entry_point
    else:
        # Assume it's a string
        env_creator = load(spec_.entry_point)

    mode = _kwargs.get("render_mode")
    apply_human_rendering = False

    # If we have access to metadata we check that "render_mode" is valid and see if the HumanRendering wrapper needs to be applied
    if mode is not None and hasattr(env_creator, "metadata"):
        assert isinstance(
            env_creator.metadata, dict
        ), f"Expect the environment creator ({env_creator}) metadata to be dict, actual type: {type(env_creator.metadata)}"

        if "render_modes" in env_creator.metadata:
            render_modes = env_creator.metadata["render_modes"]
            if not isinstance(render_modes, Sequence):
                logger.warn(
                    f"Expects the environment metadata render_modes to be a Sequence (tuple or list), actual type: {type(render_modes)}"
                )

            # Apply the `HumanRendering` wrapper, if the mode=="human" but "human" not in render_modes
            if (
                mode == "human"
                and "human" not in render_modes
                and ("single_rgb_array" in render_modes or "rgb_array" in render_modes)
            ):
                logger.warn(
                    "You are trying to use 'human' rendering for an environment that doesn't natively support it. "
                    "The HumanRendering wrapper is being applied to your environment."
                )
                apply_human_rendering = True
                if "single_rgb_array" in render_modes:
                    _kwargs["render_mode"] = "single_rgb_array"
                else:
                    _kwargs["render_mode"] = "rgb_array"
            elif mode not in render_modes:
                logger.warn(
                    f"The environment is being initialised with mode ({mode}) that is not in the possible render_modes ({render_modes})."
                )
        else:
            logger.warn(
                f"The environment creator metadata doesn't include `render_modes`, contains: {list(env_creator.metadata.keys())}"
            )

    try:
        env = env_creator(**_kwargs)
    except TypeError as e:
        if (
            str(e).find("got an unexpected keyword argument 'render_mode'") >= 0
            and apply_human_rendering
        ):
            raise error.Error(
                f"You passed render_mode='human' although {id} doesn't implement human-rendering natively. "
                "Gym tried to apply the HumanRendering wrapper but it looks like your environment is using the old "
                "rendering API, which is not supported by the HumanRendering wrapper."
            )
        else:
            raise e

    # Copies the environment creation specification and kwargs to add to the environment specification details
    spec_ = copy.deepcopy(spec_)
    spec_.kwargs = _kwargs
    env.unwrapped.spec = spec_

    # Run the environment checker as the lowest level wrapper
    if disable_env_checker is False or (
        disable_env_checker is None and spec_.disable_env_checker is False
    ):
        env = PassiveEnvChecker(env)

    # Add the order enforcing wrapper
    if spec_.order_enforce:
        env = OrderEnforcing(env)

    # Add the time limit wrapper
    if max_episode_steps is not None:
        env = TimeLimit(env, max_episode_steps)
    elif spec_.max_episode_steps is not None:
        env = TimeLimit(env, spec_.max_episode_steps)

    # Add the autoreset wrapper
    if autoreset:
        env = AutoResetWrapper(env)

    # Add human rendering wrapper
    if apply_human_rendering:
        env = HumanRendering(env)

    # Add step API wrapper
    if apply_step_compatibility:
        env = StepAPICompatibility(env, True)

    return env


def spec(env_id: str) -> EnvSpec:
    """Retrieve the spec for the given environment from the global registry."""
    spec_ = registry.get(env_id)
    if spec_ is None:
        ns, name, version = parse_env_id(env_id)
        _check_version_exists(ns, name, version)
        raise error.Error(f"No registered env with id: {env_id}")
    else:
        assert isinstance(spec_, EnvSpec)
        return spec_<|MERGE_RESOLUTION|>--- conflicted
+++ resolved
@@ -140,10 +140,7 @@
     order_enforce: bool = field(default=True)
     autoreset: bool = field(default=False)
     disable_env_checker: bool = field(default=False)
-<<<<<<< HEAD
-=======
     apply_step_compatibility: bool = field(default=False)
->>>>>>> 54b406b7
 
     # Environment arguments
     kwargs: dict = field(default_factory=dict)
