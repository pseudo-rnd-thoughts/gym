--- conflicted
+++ resolved
@@ -370,12 +370,9 @@
     Turns out that some existing code directly used the old `EnvRegistry` code,
     even though the intended API was just `register` and `make`.
     This reimplements some old methods, so that e.g. pybullet environments will still work.
-<<<<<<< HEAD
-    Ideally, nobody should ever use these methods, and they will be removed soon."""
-=======
+
     Ideally, nobody should ever use these methods, and they will be removed soon.
     """
->>>>>>> 4487008e
 
     # TODO: remove this at 1.0
 
