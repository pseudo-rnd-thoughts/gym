import contextlib
import copy
import difflib
import importlib
import importlib.util
import re
import sys
import warnings
from dataclasses import dataclass, field
from typing import (
    Callable,
    Dict,
    Iterable,
    List,
    Optional,
    Sequence,
    SupportsFloat,
    Tuple,
    Union,
    overload,
)

import numpy as np

from gym.envs.__relocated__ import internal_env_relocation_map
from gym.wrappers import (
    AutoResetWrapper,
    HumanRendering,
    OrderEnforcing,
    StepAPICompatibility,
    TimeLimit,
)
from gym.wrappers.env_checker import PassiveEnvChecker

if sys.version_info < (3, 10):
    import importlib_metadata as metadata  # type: ignore
else:
    import importlib.metadata as metadata

if sys.version_info >= (3, 8):
    from typing import Literal
else:
    from typing_extensions import Literal

from gym import Env, error, logger

ENV_ID_RE = re.compile(
    r"^(?:(?P<namespace>[\w:-]+)\/)?(?:(?P<name>[\w:.-]+?))(?:-v(?P<version>\d+))?$"
)


def load(name: str) -> callable:
    """Loads an environment with name and returns an environment creation function

    Args:
        name: The environment name

    Returns:
        Calls the environment constructor
    """
    mod_name, attr_name = name.split(":")
    mod = importlib.import_module(mod_name)
    fn = getattr(mod, attr_name)
    return fn


def parse_env_id(id: str) -> Tuple[Optional[str], str, Optional[int]]:
    """Parse environment ID string format.

    This format is true today, but it's *not* an official spec.
    [namespace/](env-name)-v(version)    env-name is group 1, version is group 2

    2016-10-31: We're experimentally expanding the environment ID format
    to include an optional namespace.

    Args:
        id: The environment id to parse

    Returns:
        A tuple of environment namespace, environment name and version number

    Raises:
        Error: If the environment id does not a valid environment regex
    """
    match = ENV_ID_RE.fullmatch(id)
    if not match:
        raise error.Error(
            f"Malformed environment ID: {id}."
            f"(Currently all IDs must be of the form [namespace/](env-name)-v(version). (namespace is optional))"
        )
    namespace, name, version = match.group("namespace", "name", "version")
    if version is not None:
        version = int(version)

    return namespace, name, version


def get_env_id(ns: Optional[str], name: str, version: Optional[int]) -> str:
    """Get the full env ID given a name and (optional) version and namespace. Inverse of :meth:`parse_env_id`.

    Args:
        ns: The environment namespace
        name: The environment name
        version: The environment version

    Returns:
        The environment id
    """

    full_name = name
    if version is not None:
        full_name += f"-v{version}"
    if ns is not None:
        full_name = ns + "/" + full_name
    return full_name


@dataclass
class EnvSpec:
    """A specification for creating environments with `gym.make`.

    * id: The string used to create the environment with `gym.make`
    * entry_point: The location of the environment to create from
    * reward_threshold: The reward threshold for completing the environment.
    * nondeterministic: If the observation of an environment cannot be repeated with the same initial state, random number generator state and actions.
    * max_episode_steps: The max number of steps that the environment can take before truncation
    * order_enforce: If to enforce the order of `reset` before `step` and `render` functions
    * autoreset: If to automatically reset the environment on episode end
    * disable_env_checker: If to disable the environment checker wrapper by default in `gym.make`
    * kwargs: Additional keyword arguments passed to the environments through `gym.make`
    """

    id: str
    entry_point: Optional[Union[Callable, str]] = field(default=None)
    reward_threshold: Optional[float] = field(default=None)
    nondeterministic: bool = field(default=False)

    # Wrappers
    max_episode_steps: Optional[int] = field(default=None)
    order_enforce: bool = field(default=True)
    autoreset: bool = field(default=False)
<<<<<<< HEAD
    disable_env_checker: bool = field(default=False)
    # Environment arguments
=======
    new_step_api: bool = field(default=False)
>>>>>>> 80ae99e2
    kwargs: dict = field(default_factory=dict)

    namespace: Optional[str] = field(init=False)
    name: str = field(init=False)
    version: Optional[int] = field(init=False)

    def __post_init__(self):
        # Initialize namespace, name, version
        self.namespace, self.name, self.version = parse_env_id(self.id)

    def make(self, **kwargs) -> Env:
        # For compatibility purposes
        return make(self, **kwargs)


def _check_namespace_exists(ns: Optional[str]):
    """Check if a namespace exists. If it doesn't, print a helpful error message."""
    if ns is None:
        return
    namespaces = {
        spec_.namespace for spec_ in registry.values() if spec_.namespace is not None
    }
    if ns in namespaces:
        return

    suggestion = (
        difflib.get_close_matches(ns, namespaces, n=1) if len(namespaces) > 0 else None
    )
    suggestion_msg = (
        f"Did you mean: `{suggestion[0]}`?"
        if suggestion
        else f"Have you installed the proper package for {ns}?"
    )

    raise error.NamespaceNotFound(f"Namespace {ns} not found. {suggestion_msg}")


def _check_name_exists(ns: Optional[str], name: str):
    """Check if an env exists in a namespace. If it doesn't, print a helpful error message."""
    _check_namespace_exists(ns)
    names = {spec_.name for spec_ in registry.values() if spec_.namespace == ns}

    if name in names:
        return

    if namespace is None and name in internal_env_relocation_map:
        relocated_namespace, relocated_package = internal_env_relocation_map[name]
        message = f"The environment `{name}` has been moved out of Gym to the package `{relocated_package}`."

        # Check if the package is installed
        # If not instruct the user to install the package and then how to instantiate the env
        if importlib.util.find_spec(relocated_package) is None:
            message += (
                f" Please install the package via `pip install {relocated_package}`."
            )

        # Otherwise the user should be able to instantiate the environment directly
        if namespace != relocated_namespace:
            message += f" You can instantiate the new namespaced environment as `{relocated_namespace}/{name}`."

        raise error.NameNotFound(message)

    suggestion = difflib.get_close_matches(name, names, n=1)
    namespace_msg = f" in namespace {ns}" if ns else ""
    suggestion_msg = f"Did you mean: `{suggestion[0]}`?" if suggestion else ""

    raise error.NameNotFound(
        f"Environment {name} doesn't exist{namespace_msg}. {suggestion_msg}"
    )


def _check_version_exists(ns: Optional[str], name: str, version: Optional[int]):
    """Check if an env version exists in a namespace. If it doesn't, print a helpful error message.
    This is a complete test whether an environment identifier is valid, and will provide the best available hints.

    Args:
        ns: The environment namespace
        name: The environment space
        version: The environment version

    Raises:
        DeprecatedEnv: The environment doesn't exist but a default version does
        VersionNotFound: The ``version`` used doesn't exist
        DeprecatedEnv: Environment version is deprecated
    """
    if get_env_id(ns, name, version) in registry:
        return

    _check_name_exists(ns, name)
    if version is None:
        return

    message = f"Environment version `v{version}` for environment `{get_env_id(ns, name, None)}` doesn't exist."

    env_specs = [
        spec_
        for spec_ in registry.values()
        if spec_.namespace == ns and spec_.name == name
    ]
    env_specs = sorted(env_specs, key=lambda spec_: int(spec_.version or -1))

    default_spec = [spec_ for spec_ in env_specs if spec_.version is None]

    if default_spec:
        message += f" It provides the default version {default_spec[0].id}`."
        if len(env_specs) == 1:
            raise error.DeprecatedEnv(message)

    # Process possible versioned environments

    versioned_specs = [spec_ for spec_ in env_specs if spec_.version is not None]

    latest_spec = max(versioned_specs, key=lambda spec: spec.version, default=None)  # type: ignore
    if latest_spec is not None and version > latest_spec.version:
        version_list_msg = ", ".join(f"`v{spec_.version}`" for spec_ in env_specs)
        message += f" It provides versioned environments: [ {version_list_msg} ]."

        raise error.VersionNotFound(message)

    if latest_spec is not None and version < latest_spec.version:
        raise error.DeprecatedEnv(
            f"Environment version v{version} for `{get_env_id(ns, name, None)}` is deprecated. "
            f"Please use `{latest_spec.id}` instead."
        )


def find_highest_version(ns: Optional[str], name: str) -> Optional[int]:
    version: List[int] = [
        spec_.version
        for spec_ in registry.values()
        if spec_.namespace == ns and spec_.name == name and spec_.version is not None
    ]
    return max(version, default=None)


def load_env_plugins(entry_point: str = "gym.envs") -> None:
    # Load third-party environments
    for plugin in metadata.entry_points(group=entry_point):
        # Python 3.8 doesn't support plugin.module, plugin.attr
        # So we'll have to try and parse this ourselves
        module, attr = None, None
        try:
            module, attr = plugin.module, plugin.attr  # type: ignore  ## error: Cannot access member "attr" for type "EntryPoint"
        except AttributeError:
            if ":" in plugin.value:
                module, attr = plugin.value.split(":", maxsplit=1)
            else:
                module, attr = plugin.value, None
        except Exception as e:
            warnings.warn(
                f"While trying to load plugin `{plugin}` from {entry_point}, an exception occurred: {e}"
            )
            module, attr = None, None
        finally:
            if attr is None:
                raise error.Error(
                    f"Gym environment plugin `{module}` must specify a function to execute, not a root module"
                )

        context = namespace(plugin.name)
        if plugin.name.startswith("__") and plugin.name.endswith("__"):
            # `__internal__` is an artifact of the plugin system when
            # the root namespace had an allow-list. The allow-list is now
            # removed and plugins can register environments in the root
            # namespace with the `__root__` magic key.
            if plugin.name == "__root__" or plugin.name == "__internal__":
                context = contextlib.nullcontext()
            else:
                logger.warn(
                    f"The environment namespace magic key `{plugin.name}` is unsupported. "
                    "To register an environment at the root namespace you should specify "
                    "the `__root__` namespace."
                )

        with context:
            fn = plugin.load()
            try:
                fn()
            except Exception as e:
                logger.warn(str(e))


# fmt: off
# Classic control
# ----------------------------------------


@overload
def make(id: Literal["CartPole-v0", "CartPole-v1"], **kwargs) -> Env[np.ndarray, Union[np.ndarray, int]]: ...
@overload
def make(id: Literal["MountainCar-v0"], **kwargs) -> Env[np.ndarray, Union[np.ndarray, int]]: ...
@overload
def make(id: Literal["MountainCarContinuous-v0"], **kwargs) -> Env[np.ndarray, Union[np.ndarray, Sequence[SupportsFloat]]]: ...
@overload
def make(id: Literal["Pendulum-v1"], **kwargs) -> Env[np.ndarray, Union[np.ndarray, Sequence[SupportsFloat]]]: ...
@overload
def make(id: Literal["Acrobot-v1"], **kwargs) -> Env[np.ndarray, Union[np.ndarray, int]]: ...

# Box2d
# ----------------------------------------


@overload
def make(id: Literal["LunarLander-v2", "LunarLanderContinuous-v2"], **kwargs) -> Env[np.ndarray, Union[np.ndarray, int]]: ...
@overload
def make(id: Literal["BipedalWalker-v3", "BipedalWalkerHardcore-v3"], **kwargs) -> Env[np.ndarray, Union[np.ndarray, Sequence[SupportsFloat]]]: ...
@overload
def make(id: Literal["CarRacing-v1"], **kwargs) -> Env[np.ndarray, Union[np.ndarray, Sequence[SupportsFloat]]]: ...

# Toy Text
# ----------------------------------------


@overload
def make(id: Literal["Blackjack-v1"], **kwargs) -> Env[np.ndarray, Union[np.ndarray, int]]: ...
@overload
def make(id: Literal["FrozenLake-v1", "FrozenLake8x8-v1"], **kwargs) -> Env[np.ndarray, Union[np.ndarray, int]]: ...
@overload
def make(id: Literal["CliffWalking-v0"], **kwargs) -> Env[np.ndarray, Union[np.ndarray, int]]: ...
@overload
def make(id: Literal["Taxi-v3"], **kwargs) -> Env[np.ndarray, Union[np.ndarray, int]]: ...

# Mujoco
# ----------------------------------------


@overload
def make(id: Literal[
    "Reacher-v2",
    "Pusher-v2",
    "Thrower-v2",
    "Striker-v2",
    "InvertedPendulum-v2",
    "InvertedDoublePendulum-v2",
    "HalfCheetah-v2", "HalfCheetah-v3",
    "Hopper-v2", "Hopper-v3",
    "Swimmer-v2", "Swimmer-v3",
    "Walker2d-v2", "Walker2d-v3",
    "Ant-v2"
], **kwargs) -> Env[np.ndarray, np.ndarray]: ...


@overload
def make(id: str, **kwargs) -> Env: ...
@overload
def make(id: EnvSpec, **kwargs) -> Env: ...

# fmt: on


class EnvRegistry(dict):
    """A glorified dictionary for compatibility reasons.

    Turns out that some existing code directly used the old `EnvRegistry` code,
    even though the intended API was just `register` and `make`.
    This reimplements some old methods, so that e.g. pybullet environments will still work.

    Ideally, nobody should ever use these methods, and they will be removed soon.
    """

    # TODO: remove this at 1.0

    def make(self, path: str, **kwargs) -> Env:
        logger.warn(
            "The `registry.make` method is deprecated. Please use `gym.make` instead."
        )
        return make(path, **kwargs)

    def register(self, id: str, **kwargs) -> None:
        logger.warn(
            "The `registry.register` method is deprecated. Please use `gym.register` instead."
        )
        return register(id, **kwargs)

    def all(self) -> Iterable[EnvSpec]:
        logger.warn(
            "The `registry.all` method is deprecated. Please use `registry.values` instead."
        )
        return self.values()

    def spec(self, path: str) -> EnvSpec:
        logger.warn(
            "The `registry.spec` method is deprecated. Please use `gym.spec` instead."
        )
        return spec(path)

    def namespace(self, ns: str):
        logger.warn(
            "The `registry.namespace` method is deprecated. Please use `gym.namespace` instead."
        )
        return namespace(ns)

    @property
    def env_specs(self):
        logger.warn(
            "The `registry.env_specs` property along with `EnvSpecTree` is deprecated. Please use `registry` directly as a dictionary instead."
        )
        return self


# Global registry of environments. Meant to be accessed through `register` and `make`
registry: Dict[str, EnvSpec] = EnvRegistry()
current_namespace: Optional[str] = None


def _check_spec_register(spec: EnvSpec):
    """Checks whether the spec is valid to be registered. Helper function for `register`."""
    global registry
    latest_versioned_spec = max(
        (
            spec_
            for spec_ in registry.values()
            if spec_.namespace == spec.namespace
            and spec_.name == spec.name
            and spec_.version is not None
        ),
        key=lambda spec_: int(spec_.version),  # type: ignore
        default=None,
    )

    unversioned_spec = next(
        (
            spec_
            for spec_ in registry.values()
            if spec_.namespace == spec.namespace
            and spec_.name == spec.name
            and spec_.version is None
        ),
        None,
    )

    if unversioned_spec is not None and spec.version is not None:
        raise error.RegistrationError(
            "Can't register the versioned environment "
            f"`{spec.id}` when the unversioned environment "
            f"`{unversioned_spec.id}` of the same name already exists."
        )
    elif latest_versioned_spec is not None and spec.version is None:
        raise error.RegistrationError(
            "Can't register the unversioned environment "
            f"`{spec.id}` when the versioned environment "
            f"`{latest_versioned_spec.id}` of the same name "
            f"already exists. Note: the default behavior is "
            f"that `gym.make` with the unversioned environment "
            f"will return the latest versioned environment"
        )


# Public API


@contextlib.contextmanager
def namespace(ns: str):
    global current_namespace
    old_namespace = current_namespace
    current_namespace = ns
    yield
    current_namespace = old_namespace


def register(id: str, **kwargs):
    """Register an environment with gym.

    The `id` parameter corresponds to the name of the environment, with the syntax as follows:
    `(namespace)/(env_name)-v(version)` where `namespace` is optional.

    It takes arbitrary keyword arguments, which are passed to the `EnvSpec` constructor.

    Args:
        id: The environment id
        **kwargs: arbitrary keyword arguments which are passed to the environment constructor
    """
    global registry, current_namespace
    ns, name, version = parse_env_id(id)

    if current_namespace is not None:
        if (
            kwargs.get("namespace") is not None
            and kwargs.get("namespace") != current_namespace
        ):
            logger.warn(
                f"Custom namespace `{kwargs.get('namespace')}` is being overridden "
                f"by namespace `{current_namespace}`. If you are developing a "
                "plugin you shouldn't specify a namespace in `register` "
                "calls. The namespace is specified through the "
                "entry point package metadata."
            )
        ns_id = current_namespace
    else:
        ns_id = ns

    full_id = get_env_id(ns_id, name, version)

    spec = EnvSpec(id=full_id, **kwargs)
    _check_spec_register(spec)
    if spec.id in registry:
        logger.warn(f"Overriding environment {spec.id}")
    registry[spec.id] = spec


def make(
    id: Union[str, EnvSpec],
    max_episode_steps: Optional[int] = None,
    autoreset: bool = False,
<<<<<<< HEAD
    disable_env_checker: Optional[bool] = None,
=======
    new_step_api: bool = False,
    disable_env_checker: bool = False,
>>>>>>> 80ae99e2
    **kwargs,
) -> Env:
    """Create an environment according to the given ID.

    Args:
        id: Name of the environment. Optionally, a module to import can be included, eg. 'module:Env-v0'
        max_episode_steps: Maximum length of an episode (TimeLimit wrapper).
        autoreset: Whether to automatically reset the environment after each episode (AutoResetWrapper).
<<<<<<< HEAD
        disable_env_checker: If to run the env checker, None will default to the environment `spec.disable_env_checker`
            (that is by default True), otherwise will run according to the parameter (True = not run, False = run)
=======
        new_step_api: Whether to use old or new step API (StepAPICompatibility wrapper). Will be removed at v1.0
        disable_env_checker: If to disable the environment checker
>>>>>>> 80ae99e2
        kwargs: Additional arguments to pass to the environment constructor.

    Returns:
        An instance of the environment.

    Raises:
        Error: If the ``id`` doesn't exist then an error is raised
    """
    if isinstance(id, EnvSpec):
        spec_ = id
    else:
        module, id = (None, id) if ":" not in id else id.split(":")
        if module is not None:
            try:
                importlib.import_module(module)
            except ModuleNotFoundError as e:
                raise ModuleNotFoundError(
                    f"{e}. Environment registration via importing a module failed. "
                    f"Check whether '{module}' contains env registration and can be imported."
                )
        spec_ = registry.get(id)

        ns, name, version = parse_env_id(id)
        latest_version = find_highest_version(ns, name)
        if (
            version is not None
            and latest_version is not None
            and latest_version > version
        ):
            logger.warn(
                f"The environment {id} is out of date. You should consider "
                f"upgrading to version `v{latest_version}`."
            )
        if version is None and latest_version is not None:
            version = latest_version
            new_env_id = get_env_id(ns, name, version)
            spec_ = registry.get(new_env_id)
            logger.warn(
                f"Using the latest versioned environment `{new_env_id}` "
                f"instead of the unversioned environment `{id}`."
            )

        if spec_ is None:
            _check_version_exists(ns, name, version)
            raise error.Error(f"No registered env with id: {id}")

    _kwargs = spec_.kwargs.copy()
    _kwargs.update(kwargs)

    if spec_.entry_point is None:
        raise error.Error(f"{spec_.id} registered but entry_point is not specified")
    elif callable(spec_.entry_point):
        env_creator = spec_.entry_point
    else:
        # Assume it's a string
        env_creator = load(spec_.entry_point)

    mode = _kwargs.get("render_mode")
    apply_human_rendering = False

    # If we have access to metadata we check that "render_mode" is valid
    if hasattr(env_creator, "metadata"):
        render_modes = env_creator.metadata["render_modes"]

        # We might be able to fall back to the HumanRendering wrapper if 'human' rendering is not supported natively
        if (
            mode == "human"
            and "human" not in render_modes
            and ("single_rgb_array" in render_modes or "rgb_array" in render_modes)
        ):
            logger.warn(
                "You are trying to use 'human' rendering for an environment that doesn't natively support it. "
                "The HumanRendering wrapper is being applied to your environment."
            )
            _kwargs["render_mode"] = (
                "single_rgb_array"
                if "single_rgb_array" in env_creator.metadata["render_modes"]
                else "rgb_array"
            )
            apply_human_rendering = True
        elif mode is not None and mode not in render_modes:
            raise error.Error(
                f"Invalid render_mode provided: {mode}. Valid render_modes: None, {', '.join(render_modes)}"
            )

    try:
        env = env_creator(**_kwargs)
    except TypeError as e:
        if (
            str(e).find("got an unexpected keyword argument 'render_mode'") >= 0
            and apply_human_rendering
        ):
            raise error.Error(
                f"You passed render_mode='human' although {id} doesn't implement human-rendering natively. "
                "Gym tried to apply the HumanRendering wrapper but it looks like your environment is using the old "
                "rendering API, which is not supported by the HumanRendering wrapper."
            )
        else:
            raise e

    # Copies the environment creation specification and kwargs to add to the environment specification details
    spec_ = copy.deepcopy(spec_)
    spec_.kwargs = _kwargs
    env.unwrapped.spec = spec_

    # Run the environment checker as the lowest level wrapper
    if disable_env_checker is False or (
        disable_env_checker is None and spec_.disable_env_checker is False
    ):
        env = PassiveEnvChecker(env)

    env = StepAPICompatibility(env, new_step_api)

    # Add the order enforcing wrapper
    if spec_.order_enforce:
        env = OrderEnforcing(env)

    # Add the time limit wrapper
    if max_episode_steps is not None:
        env = TimeLimit(env, max_episode_steps, new_step_api)
    elif spec_.max_episode_steps is not None:
        env = TimeLimit(env, spec_.max_episode_steps, new_step_api)

    # Add the autoreset wrapper
    if autoreset:
        env = AutoResetWrapper(env, new_step_api)

    # Add human rendering wrapper
    if apply_human_rendering:
        env = HumanRendering(env)

    return env


def spec(env_id: str) -> EnvSpec:
    """Retrieve the spec for the given environment from the global registry."""
    spec_ = registry.get(env_id)
    if spec_ is None:
        ns, name, version = parse_env_id(env_id)
        _check_version_exists(ns, name, version)
        raise error.Error(f"No registered env with id: {env_id}")
    else:
        assert isinstance(spec_, EnvSpec)
        return spec_<|MERGE_RESOLUTION|>--- conflicted
+++ resolved
@@ -139,12 +139,10 @@
     max_episode_steps: Optional[int] = field(default=None)
     order_enforce: bool = field(default=True)
     autoreset: bool = field(default=False)
-<<<<<<< HEAD
     disable_env_checker: bool = field(default=False)
+    new_step_api: bool = field(default=False)
+
     # Environment arguments
-=======
-    new_step_api: bool = field(default=False)
->>>>>>> 80ae99e2
     kwargs: dict = field(default_factory=dict)
 
     namespace: Optional[str] = field(init=False)
@@ -549,12 +547,8 @@
     id: Union[str, EnvSpec],
     max_episode_steps: Optional[int] = None,
     autoreset: bool = False,
-<<<<<<< HEAD
+    new_step_api: bool = False,
     disable_env_checker: Optional[bool] = None,
-=======
-    new_step_api: bool = False,
-    disable_env_checker: bool = False,
->>>>>>> 80ae99e2
     **kwargs,
 ) -> Env:
     """Create an environment according to the given ID.
@@ -563,13 +557,9 @@
         id: Name of the environment. Optionally, a module to import can be included, eg. 'module:Env-v0'
         max_episode_steps: Maximum length of an episode (TimeLimit wrapper).
         autoreset: Whether to automatically reset the environment after each episode (AutoResetWrapper).
-<<<<<<< HEAD
+        new_step_api: Whether to use old or new step API (StepAPICompatibility wrapper). Will be removed at v1.0
         disable_env_checker: If to run the env checker, None will default to the environment `spec.disable_env_checker`
             (that is by default True), otherwise will run according to the parameter (True = not run, False = run)
-=======
-        new_step_api: Whether to use old or new step API (StepAPICompatibility wrapper). Will be removed at v1.0
-        disable_env_checker: If to disable the environment checker
->>>>>>> 80ae99e2
         kwargs: Additional arguments to pass to the environment constructor.
 
     Returns:
