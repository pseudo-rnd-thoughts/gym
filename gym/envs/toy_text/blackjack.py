import os
from typing import Optional

import numpy as np

import gym
from gym import spaces
from gym.utils import seeding


def cmp(a, b):
    return float(a > b) - float(a < b)


# 1 = Ace, 2-10 = Number cards, Jack/Queen/King = 10
deck = [1, 2, 3, 4, 5, 6, 7, 8, 9, 10, 10, 10, 10]


def draw_card(np_random):
    return int(np_random.choice(deck))


def draw_hand(np_random):
    return [draw_card(np_random), draw_card(np_random)]


def usable_ace(hand):  # Does this hand have a usable ace?
    return 1 in hand and sum(hand) + 10 <= 21


def sum_hand(hand):  # Return current hand total
    if usable_ace(hand):
        return sum(hand) + 10
    return sum(hand)


def is_bust(hand):  # Is this hand a bust?
    return sum_hand(hand) > 21


def score(hand):  # What is the score of this hand (0 if bust)
    return 0 if is_bust(hand) else sum_hand(hand)


def is_natural(hand):  # Is this hand a natural blackjack?
    return sorted(hand) == [1, 10]


class BlackjackEnv(gym.Env):
    """
    Blackjack is a card game where the goal is to beat the dealer by obtaining cards
    that sum to closer to 21 (without going over 21) than the dealers cards.

    ### Description
    Card Values:

    - Face cards (Jack, Queen, King) have a point value of 10.
    - Aces can either count as 11 (called a 'usable ace') or 1.
    - Numerical cards (2-9) have a value equal to their number.

    This game is played with an infinite deck (or with replacement).
    The game starts with the dealer having one face up and one face down card,
    while the player has two face up cards.

    The player can request additional cards (hit, action=1) until they decide to stop (stick, action=0)
    or exceed 21 (bust, immediate loss).
    After the player sticks, the dealer reveals their facedown card, and draws
    until their sum is 17 or greater.  If the dealer goes bust, the player wins.
    If neither the player nor the dealer busts, the outcome (win, lose, draw) is
    decided by whose sum is closer to 21.

    ### Action Space
    There are two actions: stick (0), and hit (1).

    ### Observation Space
    The observation consists of a 3-tuple containing: the player's current sum,
    the value of the dealer's one showing card (1-10 where 1 is ace),
    and whether the player holds a usable ace (0 or 1).

    This environment corresponds to the version of the blackjack problem
    described in Example 5.1 in Reinforcement Learning: An Introduction
    by Sutton and Barto (http://incompleteideas.net/book/the-book-2nd.html).

    ### Rewards
    - win game: +1
    - lose game: -1
    - draw game: 0
    - win game with natural blackjack:

        +1.5 (if <a href="#nat">natural</a> is True)

        +1 (if <a href="#nat">natural</a> is False)

    ### Arguments

    ```
    gym.make('Blackjack-v1', natural=False)
    ```

    <a id="nat">`natural`</a>: Whether to give an additional reward for
    starting with a natural blackjack, i.e. starting with an ace and ten (sum is 21).

    ### Version History
    * v0: Initial versions release (1.0.0)
    """

    metadata = {"render_modes": ["human", "rgb_array"], "render_fps": 4}

    def __init__(self, natural=False, sab=False):
        self.action_space = spaces.Discrete(2)
        self.observation_space = spaces.Tuple(
            (spaces.Discrete(32), spaces.Discrete(11), spaces.Discrete(2))
        )

        # Flag to payout 1.5 on a "natural" blackjack win, like casino rules
        # Ref: http://www.bicyclecards.com/how-to-play/blackjack/
        self.natural = natural

        # Flag for full agreement with the (Sutton and Barto, 2018) definition. Overrides self.natural
        self.sab = sab

    def step(self, action):
        assert self.action_space.contains(action)
        if action:  # hit: add a card to players hand and return
            self.player.append(draw_card(self.np_random))
            if is_bust(self.player):
                done = True
                reward = -1.0
            else:
                done = False
                reward = 0.0
        else:  # stick: play out the dealers hand, and score
            done = True
            while sum_hand(self.dealer) < 17:
                self.dealer.append(draw_card(self.np_random))
            reward = cmp(score(self.player), score(self.dealer))
            if self.sab and is_natural(self.player) and not is_natural(self.dealer):
                # Player automatically wins. Rules consistent with S&B
                reward = 1.0
            elif (
                not self.sab
                and self.natural
                and is_natural(self.player)
                and reward == 1.0
            ):
                # Natural gives extra points, but doesn't autowin. Legacy implementation
                reward = 1.5
        return self._get_obs(), reward, done, {}

    def _get_obs(self):
        return (sum_hand(self.player), self.dealer[0], usable_ace(self.player))

    def reset(
        self,
        seed: Optional[int] = None,
        return_info: bool = False,
        options: Optional[dict] = None,
    ):
        super().reset(seed=seed)
        self.dealer = draw_hand(self.np_random)
        self.player = draw_hand(self.np_random)
        if not return_info:
            return self._get_obs()
        else:
            return self._get_obs(), {}

    def render(self, mode="human"):
        import pygame

        player_sum, dealer_card_value, usable_ace = self._get_obs()
        screen_width, screen_height = 600, 500
        card_img_height = screen_height // 3
        card_img_width = int(card_img_height * 142 / 197)
        spacing = screen_height // 20

        bg_color = (7, 99, 36)
        white = (255, 255, 255)

        if not hasattr(self, "screen"):
            pygame.init()
            if mode == "human":
                pygame.display.init()
                self.screen = pygame.display.set_mode((screen_width, screen_height))
            else:
                pygame.font.init()
                self.screen = pygame.Surface((screen_width, screen_height))

        if not hasattr(self, "clock"):
            self.clock = pygame.time.Clock()

        self.screen.fill(bg_color)

        def get_image(path):
            cwd = os.path.dirname(__file__)
            image = pygame.image.load(os.path.join(cwd, path))
            return image

        def get_font(path, size):
            cwd = os.path.dirname(__file__)
            font = pygame.font.Font(os.path.join(cwd, path), size)
            return font

        small_font = get_font(
            os.path.join("font", "Minecraft.ttf"), screen_height // 15
        )
        dealer_text = small_font.render(
            "Dealer: " + str(dealer_card_value), True, white
        )
        dealer_text_rect = self.screen.blit(dealer_text, (spacing, spacing))

        suits = ["C", "D", "H", "S"]
        dealer_card_suit = self.np_random.choice(suits)

        if dealer_card_value == 1:
            dealer_card_value_str = "A"
        elif dealer_card_value == 10:
            dealer_card_value_str = self.np_random.choice(["J", "Q", "K"])
        else:
            dealer_card_value_str = str(dealer_card_value)

        def scale_card_img(card_img):
            return pygame.transform.scale(card_img, (card_img_width, card_img_height))

        dealer_card_img = scale_card_img(
            get_image(
                os.path.join("img", dealer_card_suit + dealer_card_value_str + ".png")
            )
        )
        dealer_card_rect = self.screen.blit(
            dealer_card_img,
            (
                screen_width // 2 - card_img_width - spacing // 2,
                dealer_text_rect.bottom + spacing,
            ),
        )

        hidden_card_img = scale_card_img(get_image(os.path.join("img", "Card.png")))
        self.screen.blit(
            hidden_card_img,
            (
                screen_width // 2 + spacing // 2,
                dealer_text_rect.bottom + spacing,
            ),
        )

        player_text = small_font.render("Player", True, white)
        player_text_rect = self.screen.blit(
            player_text, (spacing, dealer_card_rect.bottom + 1.5 * spacing)
        )

        large_font = get_font(os.path.join("font", "Minecraft.ttf"), screen_height // 6)
        player_sum_text = large_font.render(str(player_sum), True, white)
        player_sum_text_rect = self.screen.blit(
            player_sum_text,
            (
                screen_width // 2 - player_sum_text.get_width() // 2,
                player_text_rect.bottom + spacing,
            ),
        )

        if usable_ace:
            usable_ace_text = small_font.render("usable ace", True, white)
            self.screen.blit(
                usable_ace_text,
                (
                    screen_width // 2 - usable_ace_text.get_width() // 2,
                    player_sum_text_rect.bottom + spacing // 2,
                ),
            )
        if mode == "human":
            pygame.event.pump()
            pygame.display.update()
            self.clock.tick(self.metadata["render_fps"])
        else:
            return np.transpose(
                np.array(pygame.surfarray.pixels3d(self.screen)), axes=(1, 0, 2)
            )

<<<<<<< HEAD
=======
    def close(self):
        if not hasattr(self, "screen"):
            import pygame

            pygame.display.quit()
            pygame.quit()

>>>>>>> 752af3c5

# Pixel art from Mariia Khmelnytska (https://www.123rf.com/photo_104453049_stock-vector-pixel-art-playing-cards-standart-deck-vector-set.html)<|MERGE_RESOLUTION|>--- conflicted
+++ resolved
@@ -276,8 +276,6 @@
                 np.array(pygame.surfarray.pixels3d(self.screen)), axes=(1, 0, 2)
             )
 
-<<<<<<< HEAD
-=======
     def close(self):
         if not hasattr(self, "screen"):
             import pygame
@@ -285,6 +283,4 @@
             pygame.display.quit()
             pygame.quit()
 
->>>>>>> 752af3c5
-
 # Pixel art from Mariia Khmelnytska (https://www.123rf.com/photo_104453049_stock-vector-pixel-art-playing-cards-standart-deck-vector-set.html)