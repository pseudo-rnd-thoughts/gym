--- conflicted
+++ resolved
@@ -4,11 +4,6 @@
 from typing import Optional
 
 import numpy as np
-<<<<<<< HEAD
-import pygame
-from pygame.constants import SRCALPHA
-=======
->>>>>>> 752af3c5
 
 from gym import Env, spaces, utils
 from gym.envs.toy_text.utils import categorical_sample
@@ -383,6 +378,5 @@
             pygame.display.quit()
             pygame.quit()
 
-
 # Elf and stool from https://franuka.itch.io/rpg-snow-tileset
 # All other assets by Mel Sawyer http://www.cyaneus.com/