--- conflicted
+++ resolved
@@ -4,11 +4,6 @@
 from typing import Optional
 
 import numpy as np
-<<<<<<< HEAD
-import pygame
-from pygame.constants import SRCALPHA
-=======
->>>>>>> 752af3c5
 
 from gym import Env, spaces, utils
 from gym.envs.toy_text.utils import categorical_sample
