"""
Classic cart-pole system implemented by Rich Sutton et al.
Copied from http://incompleteideas.net/sutton/book/code/pole.c
permalink: https://perma.cc/C9ZM-652R
"""
import math
from typing import Optional, Union

import numpy as np

import gym
from gym import logger, spaces
from gym.error import DependencyNotInstalled
from gym.utils.renderer import Renderer


class CartPoleEnv(gym.Env[np.ndarray, Union[int, np.ndarray]]):
    """
    ### Description

    This environment corresponds to the version of the cart-pole problem described by Barto, Sutton, and Anderson in
    ["Neuronlike Adaptive Elements That Can Solve Difficult Learning Control Problem"](https://ieeexplore.ieee.org/document/6313077).
    A pole is attached by an un-actuated joint to a cart, which moves along a frictionless track.
    The pendulum is placed upright on the cart and the goal is to balance the pole by applying forces
     in the left and right direction on the cart.

    ### Action Space

    The action is a `ndarray` with shape `(1,)` which can take values `{0, 1}` indicating the direction
     of the fixed force the cart is pushed with.

    | Num | Action                 |
    |-----|------------------------|
    | 0   | Push cart to the left  |
    | 1   | Push cart to the right |

    **Note**: The velocity that is reduced or increased by the applied force is not fixed and it depends on the angle
     the pole is pointing. The center of gravity of the pole varies the amount of energy needed to move the cart underneath it

    ### Observation Space

    The observation is a `ndarray` with shape `(4,)` with the values corresponding to the following positions and velocities:

    | Num | Observation           | Min                 | Max               |
    |-----|-----------------------|---------------------|-------------------|
    | 0   | Cart Position         | -4.8                | 4.8               |
    | 1   | Cart Velocity         | -Inf                | Inf               |
    | 2   | Pole Angle            | ~ -0.418 rad (-24°) | ~ 0.418 rad (24°) |
    | 3   | Pole Angular Velocity | -Inf                | Inf               |

    **Note:** While the ranges above denote the possible values for observation space of each element,
        it is not reflective of the allowed values of the state space in an unterminated episode. Particularly:
    -  The cart x-position (index 0) can be take values between `(-4.8, 4.8)`, but the episode terminates
       if the cart leaves the `(-2.4, 2.4)` range.
    -  The pole angle can be observed between  `(-.418, .418)` radians (or **±24°**), but the episode terminates
       if the pole angle is not in the range `(-.2095, .2095)` (or **±12°**)

    ### Rewards

    Since the goal is to keep the pole upright for as long as possible, a reward of `+1` for every step taken,
    including the termination step, is allotted. The threshold for rewards is 475 for v1.

    ### Starting State

    All observations are assigned a uniformly random value in `(-0.05, 0.05)`

    ### Episode Termination

    The episode terminates if any one of the following occurs:
    1. Pole Angle is greater than ±12°
    2. Cart Position is greater than ±2.4 (center of the cart reaches the edge of the display)
    3. Episode length is greater than 500 (200 for v0)

    ### Arguments

    ```
    gym.make('CartPole-v1')
    ```

    No additional arguments are currently supported.
    """

    metadata = {
        "render_modes": ["human", "rgb_array", "single_rgb_array"],
        "render_fps": 50,
    }

    def __init__(self, render_mode: Optional[str] = None):
        self.gravity = 9.8
        self.masscart = 1.0
        self.masspole = 0.1
        self.total_mass = self.masspole + self.masscart
        self.length = 0.5  # actually half the pole's length
        self.polemass_length = self.masspole * self.length
        self.force_mag = 10.0
        self.tau = 0.02  # seconds between state updates
        self.kinematics_integrator = "euler"

        # Angle at which to fail the episode
        self.theta_threshold_radians = 12 * 2 * math.pi / 360
        self.x_threshold = 2.4

        # Angle limit set to 2 * theta_threshold_radians so failing observation
        # is still within bounds.
        high = np.array(
            [
                self.x_threshold * 2,
                np.finfo(np.float32).max,
                self.theta_threshold_radians * 2,
                np.finfo(np.float32).max,
            ],
            dtype=np.float32,
        )

        self.action_space = spaces.Discrete(2)
        self.observation_space = spaces.Box(-high, high, dtype=np.float32)

<<<<<<< HEAD
        assert (
            render_mode is None or render_mode in self.metadata["render_modes"]
        ), f'Invalid render_mode provided: {render_mode}, Valid render_modes: {self.metadata["render_modes"]}'
=======
>>>>>>> 5743cd9f
        self.render_mode = render_mode
        self.renderer = Renderer(self.render_mode, self._render)

        self.screen_width = 600
        self.screen_height = 400
        self.screen = None
        self.clock = None
        self.isopen = True
        self.state = None

        self.steps_beyond_done = None

    def step(self, action):
        err_msg = f"{action!r} ({type(action)}) invalid"
        assert self.action_space.contains(action), err_msg
        assert self.state is not None, "Call reset before using step method."
        x, x_dot, theta, theta_dot = self.state
        force = self.force_mag if action == 1 else -self.force_mag
        costheta = math.cos(theta)
        sintheta = math.sin(theta)

        # For the interested reader:
        # https://coneural.org/florian/papers/05_cart_pole.pdf
        temp = (
            force + self.polemass_length * theta_dot**2 * sintheta
        ) / self.total_mass
        thetaacc = (self.gravity * sintheta - costheta * temp) / (
            self.length * (4.0 / 3.0 - self.masspole * costheta**2 / self.total_mass)
        )
        xacc = temp - self.polemass_length * thetaacc * costheta / self.total_mass

        if self.kinematics_integrator == "euler":
            x = x + self.tau * x_dot
            x_dot = x_dot + self.tau * xacc
            theta = theta + self.tau * theta_dot
            theta_dot = theta_dot + self.tau * thetaacc
        else:  # semi-implicit euler
            x_dot = x_dot + self.tau * xacc
            x = x + self.tau * x_dot
            theta_dot = theta_dot + self.tau * thetaacc
            theta = theta + self.tau * theta_dot

        self.state = (x, x_dot, theta, theta_dot)

        done = bool(
            x < -self.x_threshold
            or x > self.x_threshold
            or theta < -self.theta_threshold_radians
            or theta > self.theta_threshold_radians
        )

        if not done:
            reward = 1.0
        elif self.steps_beyond_done is None:
            # Pole just fell!
            self.steps_beyond_done = 0
            reward = 1.0
        else:
            if self.steps_beyond_done == 0:
                logger.warn(
                    "You are calling 'step()' even though this "
                    "environment has already returned done = True. You "
                    "should always call 'reset()' once you receive 'done = "
                    "True' -- any further steps are undefined behavior."
                )
            self.steps_beyond_done += 1
            reward = 0.0

        self.renderer.render_step()
        return np.array(self.state, dtype=np.float32), reward, done, {}

    def reset(
        self,
        *,
        seed: Optional[int] = None,
        return_info: bool = False,
        options: Optional[dict] = None,
    ):
        super().reset(seed=seed)
        self.state = self.np_random.uniform(low=-0.05, high=0.05, size=(4,))
        self.steps_beyond_done = None
        self.renderer.reset()
        self.renderer.render_step()
        if not return_info:
            return np.array(self.state, dtype=np.float32)
        else:
            return np.array(self.state, dtype=np.float32), {}

    def render(self, mode="human"):
        if self.render_mode is not None:
            return self.renderer.get_renders()
        else:
            return self._render(mode)

    def _render(self, mode="human"):
        assert mode in self.metadata["render_modes"]
        try:
            import pygame
            from pygame import gfxdraw
        except ImportError:
            raise DependencyNotInstalled(
                "pygame is not installed, run `pip install gym[classic_control]`"
            )

        if self.screen is None:
            pygame.init()
            if mode == "human":
                pygame.display.init()
                self.screen = pygame.display.set_mode(
                    (self.screen_width, self.screen_height)
                )
            else:  # mode in {"rgb_array", "single_rgb_array"}
                self.screen = pygame.Surface((self.screen_width, self.screen_height))
        if self.clock is None:
            self.clock = pygame.time.Clock()

        world_width = self.x_threshold * 2
        scale = self.screen_width / world_width
        polewidth = 10.0
        polelen = scale * (2 * self.length)
        cartwidth = 50.0
        cartheight = 30.0

        if self.state is None:
            return None

        x = self.state

        self.surf = pygame.Surface((self.screen_width, self.screen_height))
        self.surf.fill((255, 255, 255))

        l, r, t, b = -cartwidth / 2, cartwidth / 2, cartheight / 2, -cartheight / 2
        axleoffset = cartheight / 4.0
        cartx = x[0] * scale + self.screen_width / 2.0  # MIDDLE OF CART
        carty = 100  # TOP OF CART
        cart_coords = [(l, b), (l, t), (r, t), (r, b)]
        cart_coords = [(c[0] + cartx, c[1] + carty) for c in cart_coords]
        gfxdraw.aapolygon(self.surf, cart_coords, (0, 0, 0))
        gfxdraw.filled_polygon(self.surf, cart_coords, (0, 0, 0))

        l, r, t, b = (
            -polewidth / 2,
            polewidth / 2,
            polelen - polewidth / 2,
            -polewidth / 2,
        )

        pole_coords = []
        for coord in [(l, b), (l, t), (r, t), (r, b)]:
            coord = pygame.math.Vector2(coord).rotate_rad(-x[2])
            coord = (coord[0] + cartx, coord[1] + carty + axleoffset)
            pole_coords.append(coord)
        gfxdraw.aapolygon(self.surf, pole_coords, (202, 152, 101))
        gfxdraw.filled_polygon(self.surf, pole_coords, (202, 152, 101))

        gfxdraw.aacircle(
            self.surf,
            int(cartx),
            int(carty + axleoffset),
            int(polewidth / 2),
            (129, 132, 203),
        )
        gfxdraw.filled_circle(
            self.surf,
            int(cartx),
            int(carty + axleoffset),
            int(polewidth / 2),
            (129, 132, 203),
        )

        gfxdraw.hline(self.surf, 0, self.screen_width, carty, (0, 0, 0))

        self.surf = pygame.transform.flip(self.surf, False, True)
        self.screen.blit(self.surf, (0, 0))
        if mode == "human":
            pygame.event.pump()
            self.clock.tick(self.metadata["render_fps"])
            pygame.display.flip()

        elif mode in {"rgb_array", "single_rgb_array"}:
            return np.transpose(
                np.array(pygame.surfarray.pixels3d(self.screen)), axes=(1, 0, 2)
            )

    def close(self):
        if self.screen is not None:
            import pygame

            pygame.display.quit()
            pygame.quit()
            self.isopen = False<|MERGE_RESOLUTION|>--- conflicted
+++ resolved
@@ -115,12 +115,6 @@
         self.action_space = spaces.Discrete(2)
         self.observation_space = spaces.Box(-high, high, dtype=np.float32)
 
-<<<<<<< HEAD
-        assert (
-            render_mode is None or render_mode in self.metadata["render_modes"]
-        ), f'Invalid render_mode provided: {render_mode}, Valid render_modes: {self.metadata["render_modes"]}'
-=======
->>>>>>> 5743cd9f
         self.render_mode = render_mode
         self.renderer = Renderer(self.render_mode, self._render)
 
