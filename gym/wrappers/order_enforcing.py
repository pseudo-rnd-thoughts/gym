--- conflicted
+++ resolved
@@ -4,10 +4,10 @@
 
 
 class OrderEnforcing(gym.Wrapper):
-<<<<<<< HEAD
     """A wrapper that will produce an error if `step` is called before an initial `reset`.
 
     Example::
+
         >>> from gym.envs.classic_control import CartPoleEnv
         >>> env = CartPoleEnv()
         >>> env = OrderEnforcing(env)
@@ -19,9 +19,6 @@
         >>> env.render()
         >>> env.step(0)
     """
-=======
-    """This will produce an error if `step` is called before an initial `reset`"""
->>>>>>> b704d466
 
     def __init__(self, env):
         """A wrapper that will produce an error if `step` is called before an initial `reset`."""
