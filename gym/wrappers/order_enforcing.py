--- conflicted
+++ resolved
@@ -19,24 +19,16 @@
         >>> env.step(0)
     """
 
-<<<<<<< HEAD
     def __init__(self, env: gym.Env, disable_render_order_enforcing: bool = False):
-=======
-    def __init__(self, env):
         """A wrapper that will produce an error if :meth:`step` is called before an initial :meth:`reset`."""
->>>>>>> bf688c3e
         super().__init__(env)
         self._has_reset = False
         self._disable_render_order_enforcing = disable_render_order_enforcing
 
     def step(self, action):
-<<<<<<< HEAD
+        """Steps through the environment with `kwargs`."""
         if not self._has_reset:
             raise ResetNeeded("Cannot call env.step() before calling env.reset()")
-=======
-        """Steps through the environment with :param:`kwargs`."""
-        assert self._has_reset, "Cannot call env.step() before calling env.reset()"
->>>>>>> bf688c3e
         return self.env.step(action)
 
     def reset(self, **kwargs):
@@ -45,22 +37,9 @@
         return self.env.reset(**kwargs)
 
     def render(self, **kwargs):
-<<<<<<< HEAD
         if self._disable_render_order_enforcing is False and not self._has_reset:
             raise ResetNeeded(
                 "Cannot call env.render() before calling env.reset(), if this is a intended action, "
                 "set `disable_render_order_enforcing` on the OrderEnforcer wrapper = False."
-=======
-        """Checks that the environment has been :meth:`reset` before rendering the environment."""
-        if hasattr(self.unwrapped, "disable_render_order_enforcing"):
-            if not self.unwrapped.disable_render_order_enforcing:
-                assert (
-                    self._has_reset
-                ), "Cannot call env.render() before calling env.reset()"
-        else:
-            assert self._has_reset, (
-                "Cannot call env.render() before calling env.reset(), if this is a intended property, "
-                "set `disable_render_order_enforcing=True` on the base environment (env.unwrapped)."
->>>>>>> bf688c3e
             )
         return self.env.render(**kwargs)