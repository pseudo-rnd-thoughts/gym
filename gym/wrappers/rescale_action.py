import numpy as np

import gym
from gym import spaces


class RescaleAction(gym.ActionWrapper):
    """Rescales the continuous action space of the environment to a range [min_action, max_action].

<<<<<<< HEAD
    Examples::
=======
    The wrapped environment `env` must have an action space of type `spaces.Box`. If `min_action`
    or `max_action` are numpy arrays, the shape must match the shape of the environment's action space.

    Example::
>>>>>>> b704d466

        >>> RescaleAction(env, min_action, max_action).action_space == Box(min_action, max_action)
        True

    Args:
        env: The environment that will be wrapped
        min_action (Union[np.array, float]): The lower bound of the new action space. This may be a numpy array or a scalar.
        max_action (Union[np.array, float]): The upper bound of the new action space. This may be a numpy array or a scalar.
    """

    def __init__(self, env, min_action, max_action):
        assert isinstance(
            env.action_space, spaces.Box
        ), f"expected Box action space, got {type(env.action_space)}"
        assert np.less_equal(min_action, max_action).all(), (min_action, max_action)

        super().__init__(env)
        self.min_action = (
            np.zeros(env.action_space.shape, dtype=env.action_space.dtype) + min_action
        )
        self.max_action = (
            np.zeros(env.action_space.shape, dtype=env.action_space.dtype) + max_action
        )
        self.action_space = spaces.Box(
            low=min_action,
            high=max_action,
            shape=env.action_space.shape,
            dtype=env.action_space.dtype,
        )

    def action(self, action):
        assert np.all(np.greater_equal(action, self.min_action)), (
            action,
            self.min_action,
        )
        assert np.all(np.less_equal(action, self.max_action)), (action, self.max_action)
        low = self.env.action_space.low
        high = self.env.action_space.high
        action = low + (high - low) * (
            (action - self.min_action) / (self.max_action - self.min_action)
        )
        action = np.clip(action, low, high)
        return action<|MERGE_RESOLUTION|>--- conflicted
+++ resolved
@@ -7,14 +7,10 @@
 class RescaleAction(gym.ActionWrapper):
     """Rescales the continuous action space of the environment to a range [min_action, max_action].
 
-<<<<<<< HEAD
-    Examples::
-=======
     The wrapped environment `env` must have an action space of type `spaces.Box`. If `min_action`
     or `max_action` are numpy arrays, the shape must match the shape of the environment's action space.
 
     Example::
->>>>>>> b704d466
 
         >>> RescaleAction(env, min_action, max_action).action_space == Box(min_action, max_action)
         True
