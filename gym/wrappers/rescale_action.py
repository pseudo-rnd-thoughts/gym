"""Wrapper for rescaling actions to within a max and min action."""
from typing import Union

import numpy as np

import gym
from gym import spaces


class RescaleAction(gym.ActionWrapper):
<<<<<<< HEAD
    """Rescales the continuous action space of the environment to a range [min_action, max_action].

    The wrapped environment `env` must have an action space of type `spaces.Box`. If `min_action`
    or `max_action` are numpy arrays, the shape must match the shape of the environment's action space.
=======
    """Affinely rescales the continuous action space of the environment to the range [min_action, max_action].
>>>>>>> bf688c3e

    The base environment :attr:`env` must have an action space of type :class:`spaces.Box`. If :attr:`min_action`
    or :attr:`max_action` are numpy arrays, the shape must match the shape of the environment's action space.

    Example:
        >>> import gym
        >>> env = gym.make('CartPole-v1')
        >>> env.action_space
        Box(-1.0, 1.0, (4,), float32)
        >>> min_action = -0.5
        >>> max_action = np.array([0.0, 0.5, 1.0, 0.75])
        >>> env = RescaleAction(env, min_action=min_action, max_action=max_action)
        >>> env.action_space
        Box(-0.5, [0.   0.5  1.   0.75], (4,), float32)
        >>> RescaleAction(env, min_action, max_action).action_space == gym.spaces.Box(min_action, max_action)
        True
    """

    def __init__(
        self,
        env: gym.Env,
        min_action: Union[float, int, np.ndarray],
        max_action: Union[float, int, np.ndarray],
    ):
        """Initializes the :class:`RescaleAction` wrapper.

        Args:
            env (Env): The environment to apply the wrapper
            min_action (float, int or np.ndarray): The min values for each action. This may be a numpy array or a scalar.
            max_action (float, int or np.ndarray): The max values for each action. This may be a numpy array or a scalar.
        """
        assert isinstance(
            env.action_space, spaces.Box
        ), f"expected Box action space, got {type(env.action_space)}"
        assert np.less_equal(min_action, max_action).all(), (min_action, max_action)

        super().__init__(env)
        self.min_action = (
            np.zeros(env.action_space.shape, dtype=env.action_space.dtype) + min_action
        )
        self.max_action = (
            np.zeros(env.action_space.shape, dtype=env.action_space.dtype) + max_action
        )
        self.action_space = spaces.Box(
            low=min_action,
            high=max_action,
            shape=env.action_space.shape,
            dtype=env.action_space.dtype,
        )

    def action(self, action):
        """Rescales the action affinely from  [:attr:`min_action`, :attr:`max_action`] to the action space of the base environment, :attr:`env`.

        Args:
            action: The action to rescale

        Returns:
            The rescaled action
        """
        assert np.all(np.greater_equal(action, self.min_action)), (
            action,
            self.min_action,
        )
        assert np.all(np.less_equal(action, self.max_action)), (action, self.max_action)
        low = self.env.action_space.low
        high = self.env.action_space.high
        action = low + (high - low) * (
            (action - self.min_action) / (self.max_action - self.min_action)
        )
        action = np.clip(action, low, high)
        return action<|MERGE_RESOLUTION|>--- conflicted
+++ resolved
@@ -8,14 +8,7 @@
 
 
 class RescaleAction(gym.ActionWrapper):
-<<<<<<< HEAD
-    """Rescales the continuous action space of the environment to a range [min_action, max_action].
-
-    The wrapped environment `env` must have an action space of type `spaces.Box`. If `min_action`
-    or `max_action` are numpy arrays, the shape must match the shape of the environment's action space.
-=======
     """Affinely rescales the continuous action space of the environment to the range [min_action, max_action].
->>>>>>> bf688c3e
 
     The base environment :attr:`env` must have an action space of type :class:`spaces.Box`. If :attr:`min_action`
     or :attr:`max_action` are numpy arrays, the shape must match the shape of the environment's action space.
