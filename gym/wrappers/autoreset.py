--- conflicted
+++ resolved
@@ -16,21 +16,20 @@
 
     `If done is not true` when :meth:`self.env.step` is called, :meth:`self.step` returns obs, reward, done, and info as normal.
 
-    Note:
-        Warning: When using this wrapper to collect rollouts, note that the when :meth:`self.env.step` returns done, a
-        new observation from after calling :meth:`self.env.reset` is returned by :meth:`self.step` alongside the
-        terminal reward and done state from the previous episode. If you need the terminal state from the previous
-        episode, you need to retrieve it via the "terminal_observation" key in the info dict.
-        Make sure you know what you're doing if you use this wrapper!
-    """
+    terminal_reward is the reward after calling self.env.step(),
+    prior to calling self.env.reset()
 
-    def step(self, action):
-        """Steps through the environment with action and resets the environment `if done=False`.
+    terminal_done is always True
 
-<<<<<<< HEAD
-        Args:
-            action: The action to take
-=======
+    info is a dict containing all the keys from the info dict returned by
+    the call to self.env.reset(), with an additional key "terminal_observation"
+    containing the observation returned by the last call to self.env.step()
+    and "terminal_info" containing the info dict returned by the last call
+    to self.env.step().
+
+    If done is not true when self.env.step() is called, self.step() returns
+    obs, reward, done, and info as normal.
+
     Warning: When using this wrapper to collect rollouts, note
     that the when self.env.step() returns done, a
     new observation from after calling self.env.reset() is returned
@@ -40,7 +39,12 @@
     in the info dict. Make sure you know what you're doing if you
     use this wrapper!
     """
->>>>>>> 1c62d3c6
+
+    def step(self, action):
+        """Steps through the environment with action and resets the environment `if done=False`.
+
+        Args:
+            action: The action to take
 
         Returns: The autoreset environment :meth:`step`
         """
