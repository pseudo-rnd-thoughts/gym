--- conflicted
+++ resolved
@@ -1,8 +1,5 @@
-<<<<<<< HEAD
 """Wrapper for resizing observations."""
-=======
 from typing import Union
->>>>>>> b704d466
 
 import numpy as np
 
@@ -19,8 +16,8 @@
     the observation to the shape given by the 2-tuple `shape`. The argument `shape` may also be an integer. In that case, the
     observation is scaled to a square of side-length `shape`.
 
-<<<<<<< HEAD
     Example::
+
         >>> import gym
         >>> env = gym.make('CarRacing-v1')
         >>> env.observation_space.shape
@@ -35,20 +32,13 @@
         shape (Union[tuple, int]): The dimensions of the resized observation
     """
 
-    def __init__(self, env: gym.Env, shape: int):
+    def __init__(self, env: gym.Env, shape: Union[tuple, int]):
         """Resizes the env observations to shape.
 
         Args:
             env: The environment to apply the wrapper
             shape: The shape of the resized observations
         """
-=======
-    Args:
-        shape (Union[tuple, int]): The dimensions of the resized observation
-    """
-
-    def __init__(self, env, shape: Union[tuple, int]):
->>>>>>> b704d466
         super().__init__(env)
         if isinstance(shape, int):
             shape = (shape, shape)
