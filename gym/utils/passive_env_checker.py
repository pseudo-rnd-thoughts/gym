"""A set of functions for passively checking environment implementations."""
import inspect
from functools import partial
from typing import Callable

import numpy as np

<<<<<<< HEAD
from gym import Space, error, logger, spaces
=======
from gym import error, logger, spaces
from gym.logger import deprecation
>>>>>>> 80ae99e2


def _check_box_observation_space(observation_space: spaces.Box):
    """Checks that a :class:`Box` observation space is defined in a sensible way.

    Args:
        observation_space: A box observation space
    """
    # Check if the box is an image
    if len(observation_space.shape) == 3:
        if observation_space.dtype != np.uint8:
            logger.warn(
                f"It seems a Box observation space is an image but the `dtype` is not `np.uint8`, actual type: {observation_space.dtype}. "
                "If the Box observation space is not an image, we recommend flattening the observation to have only a 1D vector."
            )
        if np.any(observation_space.low != 0) or np.any(observation_space.high != 255):
            logger.warn(
                "It seems a Box observation space is an image but the upper and lower bounds are not in [0, 255]. "
                "Generally, CNN policies assume observations are within that range, so you may encounter an issue if the observation values are not."
            )

    if len(observation_space.shape) not in [1, 3]:
        logger.warn(
            "A Box observation space has an unconventional shape (neither an image, nor a 1D vector). "
            "We recommend flattening the observation to have only a 1D vector or use a custom policy to properly process the data. "
            f"Actual observation shape: {observation_space.shape}"
        )

    assert (
        observation_space.low.shape == observation_space.shape
    ), f"The Box observation space shape and low shape have different shapes, low shape: {observation_space.low.shape}, box shape: {observation_space.shape}"
    assert (
        observation_space.high.shape == observation_space.shape
    ), f"The Box observation space shape and high shape have have different shapes, high shape: {observation_space.high.shape}, box shape: {observation_space.shape}"

    if np.any(observation_space.low == observation_space.high):
        logger.warn("A Box observation space maximum and minimum values are equal.")
    elif np.any(observation_space.high < observation_space.low):
        logger.warn("A Box observation space low value is greater than a high value.")


def _check_box_action_space(action_space: spaces.Box):
    """Checks that a :class:`Box` action space is defined in a sensible way.

    Args:
        action_space: A box action space
    """
    assert (
        action_space.low.shape == action_space.shape
    ), f"The Box action space shape and low shape have have different shapes, low shape: {action_space.low.shape}, box shape: {action_space.shape}"
    assert (
        action_space.high.shape == action_space.shape
    ), f"The Box action space shape and high shape have different shapes, high shape: {action_space.high.shape}, box shape: {action_space.shape}"

    if np.any(action_space.low == action_space.high):
        logger.warn("A Box action space maximum and minimum values are equal.")
    elif np.any(action_space.high < action_space.low):
        logger.warn("A Box action space low value is greater than a high value.")


def check_space(
    space: Space, space_type: str, check_box_space_fn: Callable[[spaces.Box], None]
):
    """A passive check of the environment action space that should not affect the environment."""
    if not isinstance(space, spaces.Space):
        raise AssertionError(
            f"{space_type} space does not inherit from `gym.spaces.Space`, actual type: {type(space)}"
        )

    elif isinstance(space, spaces.Box):
        check_box_space_fn(space)
    elif isinstance(space, spaces.Discrete):
        assert (
            0 < space.n
        ), f"Discrete {space_type} space's number of elements must be positive, actual number of elements: {space.n}"
        assert (
            space.shape == ()
        ), f"Discrete {space_type} space's shape should be empty, actual shape: {space.shape}"
    elif isinstance(space, spaces.MultiDiscrete):
        assert (
            space.shape == space.nvec.shape
        ), f"Multi-discrete {space_type} space's shape must be equal to the nvec shape, space shape: {space.shape}, nvec shape: {space.nvec.shape}"
        assert np.all(
            0 < space.nvec
        ), f"Multi-discrete {space_type} space's all nvec elements must be greater than 0, actual nvec: {space.nvec}"
    elif isinstance(space, spaces.MultiBinary):
        assert np.all(
            0 < np.asarray(space.shape)
        ), f"Multi-binary {space_type} space's all shape elements must be greater than 0, actual shape: {space.shape}"
    elif isinstance(space, spaces.Tuple):
        assert 0 < len(
            space.spaces
        ), f"An empty Tuple {space_type} space is not allowed."
        for subspace in space.spaces:
            check_space(subspace, space_type, check_box_space_fn)
    elif isinstance(space, spaces.Dict):
        assert 0 < len(
            space.spaces.keys()
        ), f"An empty Dict {space_type} space is not allowed."
        for subspace in space.values():
            check_space(subspace, space_type, check_box_space_fn)


check_observation_space = partial(
    check_space,
    space_type="observation",
    check_box_space_fn=_check_box_observation_space,
)
check_action_space = partial(
    check_space, space_type="action", check_box_space_fn=_check_box_action_space
)


def check_obs(obs, observation_space: spaces.Space, method_name: str):
    """Check that the observation returned by the environment correspond to the declared one.

    Args:
        obs: The observation to check
        observation_space: The observation space of the observation
        method_name: The method name that generated the observation
    """
    pre = f"The obs returned by the `{method_name}()` method"
    if isinstance(observation_space, spaces.Discrete):
        if not isinstance(obs, (np.int64, int)):
            logger.warn(f"{pre} should be an int or np.int64, actual type: {type(obs)}")
    elif isinstance(observation_space, spaces.Box):
        if observation_space.shape != ():
            if not isinstance(obs, np.ndarray):
                logger.warn(
                    f"{pre} was expecting a numpy array, actual type: {type(obs)}"
                )
            elif obs.dtype != observation_space.dtype:
                logger.warn(
                    f"{pre} was expecting numpy array dtype to be {observation_space.dtype}, actual type: {obs.dtype}"
                )
    elif isinstance(observation_space, (spaces.MultiBinary, spaces.MultiDiscrete)):
        if not isinstance(obs, np.ndarray):
            logger.warn(f"{pre} was expecting a numpy array, actual type: {type(obs)}")
    elif isinstance(observation_space, spaces.Tuple):
        if not isinstance(obs, tuple):
            logger.warn(f"{pre} was expecting a tuple, actual type: {type(obs)}")
        assert len(obs) == len(
            observation_space.spaces
        ), f"{pre} length is not same as the observation space length, obs length: {len(obs)}, space length: {len(observation_space.spaces)}"
        for sub_obs, sub_space in zip(obs, observation_space.spaces):
            check_obs(sub_obs, sub_space, method_name)
    elif isinstance(observation_space, spaces.Dict):
        assert isinstance(obs, dict), f"{pre} must be a dict, actual type: {type(obs)}"
        assert (
            obs.keys() == observation_space.spaces.keys()
        ), f"{pre} observation keys is not same as the observation space keys, obs keys: {list(obs.keys())}, space keys: {list(observation_space.spaces.keys())}"
        for space_key in observation_space.spaces.keys():
            check_obs(obs[space_key], observation_space[space_key], method_name)

    try:
        if obs not in observation_space:
            logger.warn(f"{pre} is not within the observation space.")
    except Exception as e:
        logger.warn(f"{pre} is not within the observation space with exception: {e}")


def env_reset_passive_checker(env, **kwargs):
    """A passive check of the `Env.reset` function investigating the returning reset information and returning the data unchanged."""
    signature = inspect.signature(env.reset)
    if "seed" not in signature.parameters and "kwargs" not in signature.parameters:
        logger.warn(
            "Future gym versions will require that `Env.reset` can be passed a `seed` instead of using `Env.seed` for resetting the environment random number generator."
        )
    else:
        seed_param = signature.parameters.get("seed")
        # Check the default value is None
        if seed_param is not None and seed_param.default is not None:
            logger.warn(
                "The default seed argument in `Env.reset` should be `None`, otherwise the environment will by default always be deterministic. "
                f"Actual default: {seed_param}"
            )

    if "return_info" not in signature.parameters and not (
        "kwargs" in signature.parameters
        and signature.parameters["kwargs"].kind is inspect.Parameter.VAR_KEYWORD
    ):
        logger.warn(
            "Future gym versions will require that `Env.reset` can be passed `return_info` to return information from the environment resetting."
        )

    if "options" not in signature.parameters and "kwargs" not in signature.parameters:
        logger.warn(
            "Future gym versions will require that `Env.reset` can be passed `options` to allow the environment initialisation to be passed additional information."
        )

    # Checks the result of env.reset with kwargs
    result = env.reset(**kwargs)
    if kwargs.get("return_info", False) is True:
        assert isinstance(
            result, tuple
        ), f"The result returned by `env.reset(return_info=True)` was not a tuple, actual type: {type(result)}"
        assert (
            len(result) == 2
        ), f"The length of the result returned by `env.reset(return_info=True)` is not 2, actual length: {len(result)}"
        obs, info = result
        assert isinstance(
            info, dict
        ), f"The second element returned by `env.reset(return_info=True)` was not a dictionary, actual type: {type(info)}"
    else:
        obs = result

    check_obs(obs, env.observation_space, "reset")
    return result


def env_step_passive_checker(env, action):
    """A passive check for the environment step, investigating the returning data then returning the data unchanged."""
    # We don't check the action as for some environments then out-of-bounds values can be given
    result = env.step(action)
    assert isinstance(
        result, tuple
    ), f"Expects step result to be a tuple, actual type: {type(result)}"
    if len(result) == 4:
        deprecation(
            "Core environment is written in old step API which returns one bool instead of two. "
            "It is recommended to rewrite the environment with new step API. "
        )
        obs, reward, done, info = result

        assert isinstance(
<<<<<<< HEAD
            done, (bool, np.bool_)
        ), f"The `done` signal must be a boolean, actual type: {type(done)}"
    elif len(result) == 5:
        obs, reward, terminated, truncated, info = result

        # np.bool is actual python bool not np boolean type, therefore bool_ or bool8
        if not isinstance(terminated, (bool, np.bool8)):
            logger.warn(
                f"The `terminated` signal must be a boolean, actual type: {type(terminated)}"
            )
        if not isinstance(truncated, (bool, np.bool8)):
            logger.warn(
                f"The `truncated` signal must be a boolean, actual type: {type(truncated)}"
            )
=======
            done, bool
        ), f"The `done` signal is of type `{type(done)}` must be a boolean"
    elif len(result) == 5:
        obs, reward, terminated, truncated, info = result

        assert isinstance(
            terminated, bool
        ), f"The `terminated` signal is of type `{type(terminated)}`. It must be a boolean"
        assert isinstance(
            truncated, bool
        ), f"The `truncated` signal of type `{type(truncated)}`. It must be a boolean."
        assert (
            terminated is False or truncated is False
        ), "Only `terminated` or `truncated` can be true, not both."
>>>>>>> 80ae99e2
    else:
        raise error.Error(
            f"Expected `Env.step` to return a four or five element tuple, actual number of elements returned: {len(result)}."
        )

    check_obs(obs, env.observation_space, "step")

    if not (
        np.issubdtype(type(reward), np.integer)
        or np.issubdtype(type(reward), np.floating)
    ):
        logger.warn(
            f"The reward returned by `step()` must be a float, int, np.integer or np.floating, actual type: {type(reward)}"
        )
    else:
        if np.isnan(reward):
            logger.warn("The reward is a NaN value.")
        if np.isinf(reward):
            logger.warn("The reward is an inf value.")

    assert isinstance(
        info, dict
    ), f"The `info` returned by `step()` must be a python dictionary, actual type: {type(info)}"

    return result


def env_render_passive_checker(env, *args, **kwargs):
    """A passive check of the `Env.render` that the declared render modes/fps in the metadata of the environment is declared."""
    render_modes = env.metadata.get("render_modes")
    if render_modes is None:
        logger.warn(
            "No render modes was declared in the environment (env.metadata['render_modes'] is None or not defined), you may have trouble when calling `.render()`."
        )
    else:
        if not isinstance(render_modes, (list, tuple)):
            logger.warn(
                f"Expects the render_modes to be a sequence (i.e. list, tuple), actual type: {type(render_modes)}"
            )
        elif not all(isinstance(mode, str) for mode in render_modes):
            logger.warn(
                f"Expects all render modes to be strings, actual types: {[type(mode) for mode in render_modes]}"
            )

        render_fps = env.metadata.get("render_fps")
        # We only require `render_fps` if rendering is actually implemented
        if len(render_modes) > 0:
            if render_fps is None:
                logger.warn(
                    "No render fps was declared in the environment (env.metadata['render_fps'] is None or not defined), rendering may occur at inconsistent fps."
                )
            else:
                if not (
                    np.issubdtype(type(render_fps), np.integer)
                    or np.issubdtype(type(render_fps), np.floating)
                ):
                    logger.warn(
                        f"Expects the `env.metadata['render_fps']` to be an integer or a float, actual type: {type(render_fps)}"
                    )
                else:
                    assert (
                        render_fps > 0
                    ), f"Expects the `env.metadata['render_fps']` to be greater than zero, actual value: {render_fps}"

        # env.render is now an attribute with default None
        if len(render_modes) == 0:
            assert (
                env.render_mode is None
            ), f"With no render_modes, expects the Env.render_mode to be None, actual value: {env.render_mode}"
        else:
            assert env.render_mode is None or env.render_mode in render_modes, (
                "The environment was initialized successfully however with an unsupported render mode. "
                f"Render mode: {env.render_mode}, modes: {render_modes}"
            )

    result = env.render(*args, **kwargs)

    # TODO: Check that the result is correct

    return result<|MERGE_RESOLUTION|>--- conflicted
+++ resolved
@@ -5,12 +5,9 @@
 
 import numpy as np
 
-<<<<<<< HEAD
 from gym import Space, error, logger, spaces
-=======
 from gym import error, logger, spaces
 from gym.logger import deprecation
->>>>>>> 80ae99e2
 
 
 def _check_box_observation_space(observation_space: spaces.Box):
@@ -236,7 +233,6 @@
         obs, reward, done, info = result
 
         assert isinstance(
-<<<<<<< HEAD
             done, (bool, np.bool_)
         ), f"The `done` signal must be a boolean, actual type: {type(done)}"
     elif len(result) == 5:
@@ -251,22 +247,6 @@
             logger.warn(
                 f"The `truncated` signal must be a boolean, actual type: {type(truncated)}"
             )
-=======
-            done, bool
-        ), f"The `done` signal is of type `{type(done)}` must be a boolean"
-    elif len(result) == 5:
-        obs, reward, terminated, truncated, info = result
-
-        assert isinstance(
-            terminated, bool
-        ), f"The `terminated` signal is of type `{type(terminated)}`. It must be a boolean"
-        assert isinstance(
-            truncated, bool
-        ), f"The `truncated` signal of type `{type(truncated)}`. It must be a boolean."
-        assert (
-            terminated is False or truncated is False
-        ), "Only `terminated` or `truncated` can be true, not both."
->>>>>>> 80ae99e2
     else:
         raise error.Error(
             f"Expected `Env.step` to return a four or five element tuple, actual number of elements returned: {len(result)}."
