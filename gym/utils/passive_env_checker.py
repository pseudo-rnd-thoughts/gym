--- conflicted
+++ resolved
@@ -272,13 +272,8 @@
     return result
 
 
-<<<<<<< HEAD
-def passive_env_render_checker(env, **kwargs):
+def passive_env_render_checker(env, *args, **kwargs):
     """A passive check of the `Env.render` that the declared render modes/fps in the metadata of the environment is declared."""
-=======
-def passive_env_render_check(env, *args, **kwargs):
-    """A passive check of the `Env.render` that the declared render modes/fps in the metadata of the environment is decleared."""
->>>>>>> 7e73d04f
     render_modes = env.metadata.get("render_modes")
     if render_modes is None:
         raise gym.error.Error(
