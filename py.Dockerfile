# A Dockerfile that sets up a full Gym install with test dependencies
ARG PYTHON_VERSION
FROM python:$PYTHON_VERSION
RUN apt-get -y update && apt-get install -y unzip libglu1-mesa-dev libgl1-mesa-dev libosmesa6-dev xvfb patchelf ffmpeg cmake swig

# Download mujoco
RUN mkdir /root/.mujoco && \
    cd /root/.mujoco  && \
    wget https://github.com/deepmind/mujoco/releases/download/2.1.0/mujoco210-linux-x86_64.tar.gz &&\
    tar -xf mujoco210-linux-x86_64.tar.gz

ENV LD_LIBRARY_PATH=$LD_LIBRARY_PATH:/root/.mujoco/mujoco210/bin

COPY . /usr/local/gym/
WORKDIR /usr/local/gym/

<<<<<<< HEAD
RUN if [ python:$PYTHON_VERSION = "python:3.6.15" ] ; then pip install .[box2d,classic_control,toy_text,other] pytest==6.2.5 ; else pip install .[testing] ; fi
=======
RUN if [ python:$PYTHON_VERSION = "python:3.6.15" ] ; then pip install .[box2d,classic_control,toy_text,other] pytest==7.0.1 ; else pip install .[testing] ; fi
>>>>>>> feea527a

ENTRYPOINT ["/usr/local/gym/bin/docker_entrypoint"]<|MERGE_RESOLUTION|>--- conflicted
+++ resolved
@@ -14,10 +14,6 @@
 COPY . /usr/local/gym/
 WORKDIR /usr/local/gym/
 
-<<<<<<< HEAD
-RUN if [ python:$PYTHON_VERSION = "python:3.6.15" ] ; then pip install .[box2d,classic_control,toy_text,other] pytest==6.2.5 ; else pip install .[testing] ; fi
-=======
 RUN if [ python:$PYTHON_VERSION = "python:3.6.15" ] ; then pip install .[box2d,classic_control,toy_text,other] pytest==7.0.1 ; else pip install .[testing] ; fi
->>>>>>> feea527a
 
 ENTRYPOINT ["/usr/local/gym/bin/docker_entrypoint"]